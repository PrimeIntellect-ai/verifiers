--- conflicted
+++ resolved
@@ -72,10 +72,7 @@
     "brave-search",
     "nltk",
     "textarena",
-<<<<<<< HEAD
     "prime-evals>=0.1.0",
-=======
->>>>>>> a4b22991
 ]
 all = [
     "torch>=2.7.0",
