[build-system]
requires = ["hatchling"]
build-backend = "hatchling.build"

[project]
name = "verifiers"
authors = [
    {name = "William Brown", email = "williambrown97@gmail.com"},
]
dynamic = ["version"]  # Let hatchling handle version
description = "Verifiers for reinforcement learning with LLMs"
readme = "README.md"
license = "MIT"
requires-python = ">=3.11,<3.13"
keywords = ["reinforcement-learning", "llm", "rl", "grpo", "verifiable-environments", "multi-turn"]
classifiers = [
    "Development Status :: 4 - Beta",
    "Intended Audience :: Developers",
    "Intended Audience :: Science/Research",
    "License :: OSI Approved :: MIT License",
    "Programming Language :: Python :: 3",
    "Programming Language :: Python :: 3.11",
    "Programming Language :: Python :: 3.12",
    "Topic :: Scientific/Engineering :: Artificial Intelligence",
    "Topic :: Software Development :: Libraries :: Python Modules",
]

dependencies = [
    "openai",
    "datasets",
    "pydantic>=2.11.7",
<<<<<<< HEAD
    "trl>=0.20.0",
=======
    "jinja2>=3.1.6",
    "rich",
>>>>>>> 828125a3
]

[project.optional-dependencies]
all = [
    "ruff",
    "pre-commit",
    "pytest>=7.0.0",
    "pytest-asyncio>=0.21.0",
    "pytest-cov>=4.0.0",
    "requests",
    "torch>=2.7.0",
    "transformers",
    "accelerate>=1.4.0",
    "deepspeed",
    "peft",
    "wandb",
    "trl>=0.17.0",
    "vllm>=0.9.2",
    "liger-kernel>=0.5.10",
    "nest-asyncio>=1.6.0",
    "ipykernel",
    "ipywidgets",
    "math-verify>=0.8.0",
]

dev = [
    "ruff",
    "pre-commit",
    "requests",
    "pytest>=7.0.0",
    "pytest-asyncio>=0.21.0",
    "pytest-cov>=4.0.0",
    "nest-asyncio>=1.6.0",
    "ipykernel",
    "ipywidgets",
]

docs = [
    "sphinx",
    "myst-parser",
    "furo"
]

train = [
    "torch>=2.7.0",
    "transformers",
    "accelerate>=1.4.0",
    "requests",
    "peft",
    "wandb",
    "trl>=0.17.0",
    "vllm>=0.9.2",
    "liger-kernel>=0.5.10",
    "deepspeed",
]

envs = [
    "math-verify>=0.8.0",
    "requests",
    "duckduckgo-search",
    "brave-search",
]


[project.scripts]
vf-eval = "verifiers.scripts.eval:main"
vf-init = "verifiers.scripts.init:main"
vf-install = "verifiers.scripts.install:main"
vf-vllm = "verifiers.inference.vllm_server:main"

# Hatchling configuration
[tool.hatch.version]
path = "verifiers/__init__.py"

[tool.hatch.build.targets.sdist]
include = [
    "/verifiers",
    "/tests",
    "/README.md",
    "/LICENSE",
]
exclude = [
    "/wandb",
    "/scratch",
    "/configs",
    "/environments",
]

[tool.hatch.build.targets.wheel]
packages = ["verifiers"]

[dependency-groups]
dev = [
    "build>=1.2.2.post1",
    "twine>=6.1.0",
]

[project.urls]
Homepage = "https://github.com/willccbb/verifiers"
Documentation = "https://github.com/willccbb/verifiers"
Repository = "https://github.com/willccbb/verifiers.git"
Issues = "https://github.com/willccbb/verifiers/issues"

[tool.pytest.ini_options]
minversion = "7.0"
testpaths = ["tests"]
python_files = ["test_*.py"]
python_classes = ["Test*"]
python_functions = ["test_*"]
addopts = [
    "--strict-markers",
    "--tb=short",
    "-ra",
    "--quiet",
]
markers = [
    "slow: marks tests as slow (deselect with '-m \"not slow\"')",
    "integration: marks tests as integration tests",
    "unit: marks tests as unit tests",
    "asyncio: marks tests as async tests",
    "parsers: marks tests for parser components",
    "rubrics: marks tests for rubric components",
    "environments: marks tests for environment components",
]
filterwarnings = [
    "ignore::DeprecationWarning",
    "ignore::PendingDeprecationWarning",
    "ignore::UserWarning:transformers.*",
]
asyncio_mode = "auto"
norecursedirs = [".git", ".tox", "dist", "build", "*.egg", "__pycache__"]

[tool.coverage.run]
source = ["verifiers"]
omit = [
    "*/tests/*",
    "*/__pycache__/*",
    "*/site-packages/*",
]

[tool.coverage.report]
exclude_lines = [
    "pragma: no cover",
    "def __repr__",
    "if self.debug:",
    "raise AssertionError",
    "raise NotImplementedError",
    "if __name__ == .__main__.:",
    "if TYPE_CHECKING:",
]<|MERGE_RESOLUTION|>--- conflicted
+++ resolved
@@ -29,12 +29,9 @@
     "openai",
     "datasets",
     "pydantic>=2.11.7",
-<<<<<<< HEAD
     "trl>=0.20.0",
-=======
     "jinja2>=3.1.6",
     "rich",
->>>>>>> 828125a3
 ]
 
 [project.optional-dependencies]
