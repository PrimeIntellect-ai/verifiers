[build-system]
requires = ["hatchling"]
build-backend = "hatchling.build"

[project]
name = "verifiers"
authors = [
    {name = "William Brown", email = "williambrown97@gmail.com"},
]
dynamic = ["version"]  # load from verifiers/__init__.py
description = "Verifiers: Environments for LLM Reinforcement Learning"
readme = "README.md"
license = "MIT"
requires-python = ">=3.10,<3.14"
keywords = ["reinforcement-learning", "llm", "rl", "grpo", "environments", "multi-turn", "agents", "agentic-rl", "tool-use", "train", "eval", "harness", "verifiers", "rlvr"]
classifiers = [
    "Development Status :: 4 - Beta",
    "Intended Audience :: Developers",
    "Intended Audience :: Science/Research",
    "License :: OSI Approved :: MIT License",
    "Programming Language :: Python :: 3",
    "Programming Language :: Python :: 3.10",
    "Programming Language :: Python :: 3.11",
    "Programming Language :: Python :: 3.12",
    "Programming Language :: Python :: 3.13",
    "Topic :: Scientific/Engineering :: Artificial Intelligence",
    "Topic :: Software Development :: Libraries :: Python Modules",
]

dependencies = [
    "datasets",
    "jinja2>=3.1.6",
    "openai>=1.108.1",
    "openai-agents>=0.0.7",
    "nest-asyncio>=1.6.0", # for jupyter notebooks
    "requests",
    "rich",
    "textual",
    "pydantic>=2.11.9",
    "tomli; python_version < '3.11'",
<<<<<<< HEAD
    "typing_extensions; python_version < '3.12'",
    "prime-sandboxes>=0.1.0",
=======
    "prime-sandboxes>=0.2.2",
>>>>>>> 3f20f0f9
    "wget>=3.2",
]

[dependency-groups]
dev = [
    "ruff",
    "pre-commit",
    "ty>=0.0.1a18",
    "pytest>=7.0.0",
    "pytest-asyncio>=0.21.0",
    "pytest-cov>=4.0.0",
    "ipykernel",
    "ipywidgets",
    "reasoning-gym",
    "textarena",
    "nltk",
    "math-verify>=0.8.0",
]

[project.optional-dependencies]
rl = [
    "torch>=2.8.0",
    "transformers>=4.56.2",
    "accelerate>=1.4.0",
    "requests",
    "peft",
    "wandb",
    "trl>=0.17.0",
    "vllm>=0.9.2",
    "liger-kernel>=0.5.10",
    "deepspeed>=0.17.6",
    "flash-attn>=2.8.3",
]
envs = [
    "math-verify>=0.8.0",
    "duckduckgo-search",
    "brave-search",
    "reasoning-gym",
    "nltk",
    "textarena",
]
all = [
    "torch>=2.8.0",
    "transformers",
    "accelerate>=1.4.0",
    "requests",
    "peft",
    "wandb",
    "vllm>=0.10.2",
    "liger-kernel>=0.5.10",
    "deepspeed",
    "math-verify>=0.8.0",
    "duckduckgo-search",
    "brave-search",
    "nltk",
    "textarena",
]
docs = [
    "sphinx",
    "myst-parser",
    "furo"
]

[tool.uv.extra-build-dependencies]
flash-attn = [{ requirement = "torch", match-runtime = true }]

[tool.uv.extra-build-variables]
flash-attn = { FLASH_ATTENTION_SKIP_CUDA_BUILD = "TRUE" }

[project.scripts]
vf-eval = "verifiers.scripts.eval:main"
vf-init = "verifiers.scripts.init:main"
vf-install = "verifiers.scripts.install:main"
vf-setup = "verifiers.scripts.setup:main"
vf-rl = "verifiers.scripts.rl:main"
vf-train = "verifiers.scripts.train:main"
vf-tui = "verifiers.scripts.tui:main"
vf-vllm = "verifiers.rl.inference.server:main"
prime-rl = "verifiers.scripts.prime_rl:main"

# hatchling configuration
[tool.hatch.version]
path = "verifiers/__init__.py"

[tool.hatch.build.targets.sdist]
include = [
    "/verifiers",
    "/tests",
    "/README.md",
    "/LICENSE",
]
exclude = [
    "/wandb",
    "/scratch",
    "/configs",
    "/environments",
]

[tool.hatch.build.targets.wheel]
packages = ["verifiers"]


[project.urls]
Homepage = "https://github.com/primeintellect-ai/verifiers"
Documentation = "https://github.com/primeintellect-ai/verifiers"
Repository = "https://github.com/primeintellect-ai/verifiers.git"
Issues = "https://github.com/primeintellect-ai/verifiers/issues"

[tool.pytest.ini_options]
minversion = "7.0"
testpaths = ["tests"]
python_files = ["test_*.py"]
python_classes = ["Test*"]
python_functions = ["test_*"]
addopts = [
    "--strict-markers",
    "--tb=short",
    "-ra",
    "--quiet",
]
markers = [
    "slow: marks tests as slow (deselect with '-m \"not slow\"')",
    "integration: marks tests as integration tests",
    "unit: marks tests as unit tests",
    "asyncio: marks tests as async tests",
    "parsers: marks tests for parser components",
    "rubrics: marks tests for rubric components",
    "environments: marks tests for environment components",
]
filterwarnings = [
    "ignore::DeprecationWarning",
    "ignore::PendingDeprecationWarning",
    "ignore::UserWarning:transformers.*",
    "ignore:The 'repr' attribute.*:UserWarning:pydantic.*",
    "ignore:The 'frozen' attribute.*:UserWarning:pydantic.*",
    "ignore::SyntaxWarning:cellpylib.*",
]
asyncio_mode = "auto"
norecursedirs = [".git", ".tox", "dist", "build", "*.egg", "__pycache__"]

[tool.ty.rules]
unresolved-import = "warn"
unknown-argument = "warn"

[tool.ty.src]
exclude = ["environments"]

[tool.coverage.run]
source = ["verifiers"]
omit = [
    "*/tests/*",
    "*/__pycache__/*",
    "*/site-packages/*",
]

[tool.coverage.report]
exclude_lines = [
    "pragma: no cover",
    "def __repr__",
    "if self.debug:",
    "raise AssertionError",
    "raise NotImplementedError",
    "if __name__ == .__main__.:",
    "if TYPE_CHECKING:",
]<|MERGE_RESOLUTION|>--- conflicted
+++ resolved
@@ -38,12 +38,8 @@
     "textual",
     "pydantic>=2.11.9",
     "tomli; python_version < '3.11'",
-<<<<<<< HEAD
     "typing_extensions; python_version < '3.12'",
-    "prime-sandboxes>=0.1.0",
-=======
     "prime-sandboxes>=0.2.2",
->>>>>>> 3f20f0f9
     "wget>=3.2",
 ]
 
