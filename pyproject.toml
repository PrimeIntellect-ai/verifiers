--- conflicted
+++ resolved
@@ -36,13 +36,32 @@
     "requests",
     "rich",
     "textual",
-<<<<<<< HEAD
     "openai-agents>=0.0.7",
     "pillow>=10.0.0",
     "transformers"
-=======
+]
+
+[project.optional-dependencies]
+all = [
+    "ruff",
+    "pre-commit",
+    "pytest>=7.0.0",
+    "pytest-asyncio>=0.21.0",
+    "pytest-cov>=4.0.0",
+    "requests",
+    "torch>=2.7.0",
+    "accelerate>=1.4.0",
+    "deepspeed",
+    "peft",
+    "wandb",
+    "trl>=0.17.0",
+    "vllm>=0.9.2",
+    "liger-kernel>=0.5.10",
+    "nest-asyncio>=1.6.0",
+    "ipykernel",
+    "ipywidgets",
+    "math-verify>=0.8.0",
     "pydantic>=2.11.9",
->>>>>>> 16e624f9
 ]
 
 [dependency-groups]
@@ -61,6 +80,7 @@
 [project.optional-dependencies]
 train = [
     "torch>=2.7.0",
+    "transformers",
     "accelerate>=1.4.0",
     "requests",
     "peft",
