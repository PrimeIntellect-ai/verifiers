--- conflicted
+++ resolved
@@ -3,11 +3,8 @@
 
 from openai.types.chat import (
     ChatCompletionAssistantMessageParam,
-<<<<<<< HEAD
     ChatCompletionToolMessageParam,
-=======
     ChatCompletionMessage,
->>>>>>> a3ad9037
 )
 
 from verifiers.types import ChatMessage, Messages
