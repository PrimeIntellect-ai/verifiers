--- conflicted
+++ resolved
@@ -190,16 +190,12 @@
     state_columns = results["metadata"]["state_columns"]
     if state_columns:
         for col in state_columns:
-<<<<<<< HEAD
-            results_dict[col] = [s.get(col) for s in results["state"]]
-=======
             if col == "responses":
                 results_dict[col] = [
                     [r.model_dump() for r in s.get(col, [])] for s in results["state"]
                 ]
             else:
                 results_dict[col] = [s.get(col) for s in results["state"]]
->>>>>>> fa7f5fad
 
     return Dataset.from_dict(results_dict)
 
