import argparse
import importlib
import importlib.util
import json
import os
import uuid
from datetime import datetime
from pathlib import Path

import numpy as np
from datasets import Dataset
from openai import OpenAI

import verifiers as vf
from verifiers.utils.message_utils import messages_to_printable, sanitize_tool_calls


def eval_environment(
    env: str,
    env_args: dict,
    env_dir_path: str,
    endpoints_path: str,
    model: str,
    api_key_var: str,
    api_base_url: str,
    num_examples: int,
    rollouts_per_example: int,
    max_concurrent_requests: int,
    max_tokens: int | None,
    temperature: float | None,
    sampling_args: dict | None,
    verbose: bool,
    save_dataset: bool,
    save_to_hf_hub: bool,
    hf_hub_dataset_name: str,
):
    try:
        endpoints_path_obj = Path(endpoints_path)
        if endpoints_path_obj.is_dir():
            endpoints_file = endpoints_path_obj / "endpoints.py"
        else:
            endpoints_file = endpoints_path_obj

        if endpoints_file.exists():
            spec = importlib.util.spec_from_file_location("endpoints", endpoints_file)
            assert spec and spec.loader
            endpoints_module = importlib.util.module_from_spec(spec)
            spec.loader.exec_module(endpoints_module)
            ENDPOINTS = endpoints_module.ENDPOINTS
        else:
            raise ImportError(f"endpoints.py not found at {endpoints_file}")
    except (ImportError, AttributeError):
        print(
            f"No local endpoint registry found at {endpoints_path}. \
Please specify the model name (-m), API host base URL (-b), and API key variable name (-k)."
        )
        ENDPOINTS = {}

    if model in ENDPOINTS:
        api_key_var = ENDPOINTS[model]["key"]
        api_base_url = ENDPOINTS[model]["url"]
        model = ENDPOINTS[model]["model"]

    client = OpenAI(api_key=os.getenv(api_key_var, "EMPTY"), base_url=api_base_url)
    vf_env = vf.load_environment(env_id=env, **env_args)
    # Merge sampling args with precedence to JSON payload over explicit flags
    merged_sampling_args: dict = {}
    if sampling_args is not None:
        merged_sampling_args.update(sampling_args)
    if "max_tokens" not in merged_sampling_args:
        merged_sampling_args["max_tokens"] = max_tokens
    if temperature is not None and "temperature" not in merged_sampling_args:
        merged_sampling_args["temperature"] = temperature
    results = vf_env.evaluate(
        client=client,
        model=model,
        sampling_args=merged_sampling_args,
        num_examples=num_examples,
        rollouts_per_example=rollouts_per_example,
        max_concurrent_requests=max_concurrent_requests,
    )
    print("--- Evaluation ---")
    print(f"Environment: {env}")
    print(f"Model: {model}")
    print(f"Provider: {api_base_url}")
    print(f"Examples: {num_examples}")
    print(f"Rollouts per example: {rollouts_per_example}")
    print("--- Example ---")
    printable_prompts = [messages_to_printable(p) for p in results.prompt]
    printable_completions = [messages_to_printable(c) for c in results.completion]
    vf.print_prompt_completions_sample(
        printable_prompts, printable_completions, results.reward, step=0
    )
    print("--- All ---")
    print("Rewards:")
    print(
        f"reward: avg - {sum(results.reward) / len(results.reward):.3f}, std - {np.std(results.reward):.3f}"
    )
    n = num_examples
    r = rollouts_per_example

    if n < 0:
        n = len(results.reward) // r
    for i in range(r):
        # rounded to 3 decimal places
        trials = [round(results.reward[(i * n) + j], 3) for j in range(n)]
        out = f"r{i + 1}: {trials}"
        print(out)
    for k in results.metrics:
        v = results.metrics[k]
        print(f"{k}: avg - {sum(v) / len(v):.3f}, std - {np.std(v):.3f}")
        for i in range(r):
            # rounded to 3 decimal places
            trials = [round(v[(i * n) + j], 3) for j in range(n)]
            out = f"r{i + 1}: {trials}"
            print(out)

    if save_dataset or save_to_hf_hub:
<<<<<<< HEAD
        total = len(results.reward)
        ids = [i // rollouts_per_example for i in range(total)]
=======
        ids = [i // rollouts_per_example for i in range(n * rollouts_per_example)]
>>>>>>> fb1b4c1b
        rewards = results.reward
        tasks = results.task
        data_dict = {
            "id": ids,
            "prompt": [sanitize_tool_calls(p) for p in printable_prompts],
            "completion": [sanitize_tool_calls(c) for c in printable_completions],
            "task": tasks,
        }
        if results.info[0] != {}:
            data_dict["info"] = results.info
        if results.answer[0] != "":
            data_dict["answer"] = results.answer
        data_dict["reward"] = rewards
        for k in results.metrics:
            v = results.metrics[k]
            data_dict[k] = v

        dataset = Dataset.from_dict(data_dict)
        metadata = {
            "env": env,
            "model": model,
            "num_examples": n,
            "rollouts_per_example": rollouts_per_example,
            "sampling_args": merged_sampling_args,
            "date": datetime.now().strftime("%Y-%m-%d"),
            "time": datetime.now().strftime("%H:%M:%S"),
            "avg_reward": sum(results.reward) / len(results.reward),
        }
        for k in results.metrics:
            metadata[f"avg_{k}"] = sum(results.metrics[k]) / len(results.metrics[k])

        uuid_str = str(uuid.uuid4())[:8]
        env_model_str = f"{env}--{model.replace('/', '--')}"
        if save_dataset:
            module_name = env.replace("-", "_")
            local_env_dir = Path(env_dir_path) / module_name
            if local_env_dir.exists():
                results_path = (
                    local_env_dir / "outputs" / "evals" / env_model_str / uuid_str
                )
            else:
                results_path = Path("./outputs") / "evals" / env_model_str / uuid_str
            results_path.parent.mkdir(parents=True, exist_ok=True)
            dataset.to_json(results_path / "results.jsonl")
            with open(results_path / "metadata.json", "w") as f:
                json.dump(metadata, f)

            print(f"Saved dataset to {results_path}")
        if save_to_hf_hub:
            if hf_hub_dataset_name == "":
                dataset_name = (
                    f"{env}_{model.replace('/', '-')}_n{n}_r{rollouts_per_example}"
                )
            else:
                dataset_name = hf_hub_dataset_name
            dataset.push_to_hub(dataset_name)
            print(f"Saved dataset to Hugging Face Hub: {dataset_name}")


def main():
    parser = argparse.ArgumentParser()
    parser.add_argument(
        "env", type=str, default="gsm8k", help="Environment module name"
    )
    parser.add_argument(
        "--env-args",
        "-a",
        type=json.loads,
        default={},
        help='Environment module arguments as JSON object (e.g., \'{"key": "value", "num": 42}\')',
    )
    parser.add_argument(
        "--env-dir-path",
        "-p",
        type=str,
        default="./environments",
        help="Path to environments directory",
    )
    parser.add_argument(
        "--endpoints-path",
        "-e",
        type=str,
        default="./configs/endpoints.py",
        help="Path to API endpoints registry",
    )
    parser.add_argument(
        "--model",
        "-m",
        type=str,
        default="gpt-4.1-mini",
        help="Name of model to evaluate",
    )
    parser.add_argument(
        "--api-key-var",
        "-k",
        type=str,
        default="OPENAI_API_KEY",
        help="Environment variable name for API key",
    )
    parser.add_argument(
        "--api-base-url",
        "-b",
        type=str,
        default="https://api.openai.com/v1",
        help="Base URL for API",
    )
    parser.add_argument(
        "--num-examples",
        "-n",
        type=int,
        default=5,
        help="Number of examples to evaluate",
    )
    parser.add_argument(
        "--rollouts-per-example",
        "-r",
        type=int,
        default=3,
        help="Number of rollouts per example",
    )
    parser.add_argument(
        "--max-concurrent-requests",
        "-c",
        type=int,
        default=32,
        help="Maximum number of concurrent requests",
    )
    parser.add_argument(
        "--max-tokens",
        "-t",
        type=int,
        default=None,
        help="Maximum number of tokens to generate (unset to use model default)",
    )
    parser.add_argument(
        "--temperature", "-T", type=float, default=None, help="Temperature for sampling"
    )
    parser.add_argument(
        "--sampling-args",
        "-S",
        type=json.loads,
        default=None,
        help=(
            "Sampling arguments as JSON object. Keys here override --max-tokens/--temperature. "
            'Example: \'{"enable_thinking": false, "max_tokens": 256}\''
        ),
    )
    parser.add_argument(
        "--verbose", "-v", default=False, action="store_true", help="Verbose output"
    )
    parser.add_argument(
        "--save-dataset",
        "-s",
        default=False,
        action="store_true",
        help="Save dataset to disk",
    )
    parser.add_argument(
        "--save-to-hf-hub",
        "-H",
        default=False,
        action="store_true",
        help="Save dataset to Hugging Face Hub",
    )
    parser.add_argument(
        "--hf-hub-dataset-name",
        "-D",
        type=str,
        default="",
        help="Name of dataset to save to Hugging Face Hub",
    )
    args = parser.parse_args()

    eval_environment(
        env=args.env,
        env_args=args.env_args,
        env_dir_path=args.env_dir_path,
        endpoints_path=args.endpoints_path,
        model=args.model,
        api_key_var=args.api_key_var,
        api_base_url=args.api_base_url,
        num_examples=args.num_examples,
        rollouts_per_example=args.rollouts_per_example,
        max_concurrent_requests=args.max_concurrent_requests,
        max_tokens=args.max_tokens,
        temperature=args.temperature,
        sampling_args=args.sampling_args,
        verbose=args.verbose,
        save_dataset=args.save_dataset,
        save_to_hf_hub=args.save_to_hf_hub,
        hf_hub_dataset_name=args.hf_hub_dataset_name,
    )


if __name__ == "__main__":
    main()<|MERGE_RESOLUTION|>--- conflicted
+++ resolved
@@ -116,12 +116,8 @@
             print(out)
 
     if save_dataset or save_to_hf_hub:
-<<<<<<< HEAD
         total = len(results.reward)
         ids = [i // rollouts_per_example for i in range(total)]
-=======
-        ids = [i // rollouts_per_example for i in range(n * rollouts_per_example)]
->>>>>>> fb1b4c1b
         rewards = results.reward
         tasks = results.task
         data_dict = {
