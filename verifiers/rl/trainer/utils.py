"""
Adapted from:
- https://github.com/huggingface/trl/blob/main/trl/trainer/utils.py
- https://github.com/huggingface/trl/blob/main/trl/models/utils.py
"""

from typing import Any, Optional, cast

import numpy as np
import torch
from liger_kernel.transformers import AutoLigerKernelForCausalLM
from peft import PeftConfig, PeftModel, get_peft_model
from transformers import (
    AutoModelForCausalLM,
    AutoTokenizer,
    PreTrainedModel,
    TrainingArguments,
)


def get_model(
    model_name: str,
    use_liger: bool = True,
    model_kwargs: dict[str, Any] | None = None,
) -> Any:
    if model_kwargs is None:
        model_kwargs = dict(
            dtype=torch.bfloat16,
            attn_implementation="flash_attention_2",
            use_cache=False,
        )
    if use_liger:
        return AutoLigerKernelForCausalLM.from_pretrained(model_name, **model_kwargs)
    else:
        return AutoModelForCausalLM.from_pretrained(model_name, **model_kwargs)


def get_model_and_tokenizer(
    model_name: str, use_liger: bool = True, model_kwargs: dict[str, Any] | None = None
) -> tuple[Any, Any]:
    model = get_model(model_name, use_liger, model_kwargs)
    tokenizer = AutoTokenizer.from_pretrained(model_name)
    return model, tokenizer


def pad(
    tensors: list[torch.Tensor],
    padding_value: int = 0,
    padding_side: str = "right",
    pad_to_multiple_of: Optional[int] = None,
) -> torch.Tensor:
    """
    Pads a list of tensors to the same shape along the first dimension.

    Args:
        tensors (`list[torch.Tensor]`):
            List of input tensors to pad.
        padding_value (`int`):
            Value to use for padding. Default is 0.
        padding_side (`str`):
            Side on which to add padding. Must be 'left' or 'right'. Default is 'right'.
        pad_to_multiple_of (`int`, *optional*, defaults to `None`):
            If set will pad the sequence to a multiple of the provided value.

    Returns:
        `torch.Tensor`:
            A single tensor containing the padded tensors.

    Examples:
    ```python
    >>> import torch

    >>> pad([torch.tensor([1, 2, 3]), torch.tensor([4, 5])])
    tensor([[1, 2, 3],
            [4, 5, 0]])

    >>> pad([torch.tensor([[1, 2], [3, 4]]), torch.tensor([[5, 6]])])
    tensor([[[1, 2],
            [3, 4]],
            [[5, 6],
            [0, 0]]])
    ```
    """
    # Determine the maximum shape for each dimension
    output_shape = np.max([t.shape for t in tensors], 0).tolist()

    # Apply pad_to_multiple_of to the first (sequence) dimension
    if pad_to_multiple_of is not None:
        remainder = output_shape[0] % pad_to_multiple_of
        if remainder != 0:
            output_shape[0] += pad_to_multiple_of - remainder

    # Create an output tensor filled with the padding value
    output = torch.full(
        (len(tensors), *output_shape),
        padding_value,
        dtype=tensors[0].dtype,
        device=tensors[0].device,
    )

    for i, t in enumerate(tensors):
        if padding_side == "left":
            seq_start = output_shape[0] - t.shape[0]
        elif padding_side == "right":
            seq_start = 0
        else:
            raise ValueError("padding_side must be 'left' or 'right'")

        # Define the slices
        seq_slice = slice(seq_start, seq_start + t.shape[0])
        slices = (seq_slice,) + tuple(slice(0, s) for s in t.shape[1:])
        output[i][slices] = t

    return output


def enable_gradient_checkpointing(
    model: PreTrainedModel, gradient_checkpointing_kwargs: Optional[dict[str, Any]]
) -> PreTrainedModel:
    """Enables gradient checkpointing for the model."""
    # Enable gradient checkpointing on the base model for PEFT
    if isinstance(model, PeftModel):
        assert hasattr(model, "base_model")
        base_model = cast(PreTrainedModel, model.base_model)
        base_model.gradient_checkpointing_enable()

    # Enable gradient checkpointing for non-PEFT models
    else:
        model.gradient_checkpointing_enable()

    gradient_checkpointing_kwargs = gradient_checkpointing_kwargs or {}
    use_reentrant = (
        "use_reentrant" not in gradient_checkpointing_kwargs
        or gradient_checkpointing_kwargs["use_reentrant"]
    )

    if use_reentrant:
        if hasattr(model, "enable_input_require_grads"):
            model.enable_input_require_grads()
        else:

            def make_inputs_require_grad(module, inputs, output):
                if isinstance(output, tuple):
                    return tuple(
                        o.requires_grad_(True) if isinstance(o, torch.Tensor) else o
                        for o in output
                    )
                if isinstance(output, torch.Tensor):
                    return output.requires_grad_(True)
                return output

            model.get_input_embeddings().register_forward_hook(make_inputs_require_grad)

    return model


def prepare_peft_model(
    model: PreTrainedModel, peft_config: PeftConfig, args: TrainingArguments
) -> PreTrainedModel:
    """Prepares a model for PEFT training."""
    # If the model is already a PeftModel, we need to merge and unload it.
    # Further information here: https://huggingface.co/docs/trl/dpo_trainer#reference-model-considerations-with-peft
    if args.gradient_checkpointing:
        assert not isinstance(args.gradient_checkpointing_kwargs, str)
        model = enable_gradient_checkpointing(model, args.gradient_checkpointing_kwargs)
    model = cast(PreTrainedModel, get_peft_model(model, peft_config))

    return model


def init_stat_tracker(device: torch.device) -> dict[str, torch.Tensor]:
    zero = torch.zeros((), device=device, dtype=torch.float32)
    return {
        "sum": zero.clone(),
        "count": zero.clone(),
        "min": torch.full((), float("inf"), device=device, dtype=torch.float32),
        "max": torch.full((), float("-inf"), device=device, dtype=torch.float32),
    }


def update_stat_tracker(
    tracker: dict[str, torch.Tensor], summary: dict[str, torch.Tensor]
) -> None:
    tracker["sum"] = tracker["sum"] + summary["sum"]
    tracker["count"] = tracker["count"] + summary["count"]
    tracker["min"] = torch.minimum(tracker["min"], summary["min"])
    tracker["max"] = torch.maximum(tracker["max"], summary["max"])


def finalize_stat_tracker(
    tracker: dict[str, torch.Tensor], accelerator
) -> dict[str, float] | None:
    total_count = accelerator.gather(tracker["count"]).sum()
    if total_count.item() == 0:
        return None

    total_sum = accelerator.gather(tracker["sum"]).sum()
    global_min = accelerator.gather(tracker["min"]).min()
    global_max = accelerator.gather(tracker["max"]).max()

    mean = (total_sum / total_count).float().item()
    min_value = global_min.float().item()
    max_value = global_max.float().item()

    return {"mean": mean, "min": min_value, "max": max_value}


def summarize_values(values: torch.Tensor) -> dict[str, torch.Tensor]:
    if values.numel() == 0:
        return init_stat_tracker(values.device)
    values = values.to(torch.float32)
    return {
<<<<<<< HEAD
        key: tensor[permutation] if tensor is not None else None
        for key, tensor in tensor_dict.items()
    }


def init_stat_tracker(device: torch.device) -> dict[str, torch.Tensor]:
    zero = torch.zeros((), device=device, dtype=torch.float32)
    return {
        "sum": zero.clone(),
        "count": zero.clone(),
    }


def update_stat_tracker(
    tracker: dict[str, torch.Tensor], summary: dict[str, torch.Tensor]
) -> None:
    tracker["sum"] = tracker["sum"] + summary["sum"]
    tracker["count"] = tracker["count"] + summary["count"]


def finalize_stat_tracker(
    tracker: dict[str, torch.Tensor], accelerator
) -> float | None:
    total_count = accelerator.gather(tracker["count"]).sum()
    if total_count.item() == 0:
        return None

    total_sum = accelerator.gather(tracker["sum"]).sum()
    mean = (total_sum / total_count).float().item()

    return mean


def summarize_values(values: torch.Tensor) -> dict[str, torch.Tensor]:
    if values.numel() == 0:
        return init_stat_tracker(values.device)
    values = values.to(torch.float32)
    return {
=======
>>>>>>> 84b57910
        "sum": values.sum(),
        "count": torch.tensor(
            values.numel(), device=values.device, dtype=torch.float32
        ),
<<<<<<< HEAD
=======
        "min": values.min(),
        "max": values.max(),
>>>>>>> 84b57910
    }


def gather_logprobs_and_entropy(
    logits: torch.Tensor, target_token_ids: torch.Tensor
) -> tuple[torch.Tensor, torch.Tensor]:
    """Streamed variant of TRL's ``selective_log_softmax`` helper.

    Materializing ``torch.log_softmax`` for the full ``(batch, seq_len, vocab)``
    tensor increases peak memory versus the original TRL utility.  By
    processing one batch row at a time we match that footprint while also
    collecting entropy statistics for logging.
    """

    per_row_logprobs: list[torch.Tensor] = []
    per_row_entropies: list[torch.Tensor] = []

    for row_logits, row_token_ids in zip(logits, target_token_ids):
        row_logprobs = torch.log_softmax(row_logits, dim=-1)
        per_row_logprobs.append(
            row_logprobs.gather(dim=-1, index=row_token_ids.unsqueeze(-1)).squeeze(-1)
        )
        row_logprobs_detached = row_logprobs.detach()
        per_row_entropies.append(
            -(row_logprobs_detached.exp() * row_logprobs_detached).sum(dim=-1)
        )

    return torch.stack(per_row_logprobs, dim=0), torch.stack(per_row_entropies, dim=0)<|MERGE_RESOLUTION|>--- conflicted
+++ resolved
@@ -173,54 +173,6 @@
     return {
         "sum": zero.clone(),
         "count": zero.clone(),
-        "min": torch.full((), float("inf"), device=device, dtype=torch.float32),
-        "max": torch.full((), float("-inf"), device=device, dtype=torch.float32),
-    }
-
-
-def update_stat_tracker(
-    tracker: dict[str, torch.Tensor], summary: dict[str, torch.Tensor]
-) -> None:
-    tracker["sum"] = tracker["sum"] + summary["sum"]
-    tracker["count"] = tracker["count"] + summary["count"]
-    tracker["min"] = torch.minimum(tracker["min"], summary["min"])
-    tracker["max"] = torch.maximum(tracker["max"], summary["max"])
-
-
-def finalize_stat_tracker(
-    tracker: dict[str, torch.Tensor], accelerator
-) -> dict[str, float] | None:
-    total_count = accelerator.gather(tracker["count"]).sum()
-    if total_count.item() == 0:
-        return None
-
-    total_sum = accelerator.gather(tracker["sum"]).sum()
-    global_min = accelerator.gather(tracker["min"]).min()
-    global_max = accelerator.gather(tracker["max"]).max()
-
-    mean = (total_sum / total_count).float().item()
-    min_value = global_min.float().item()
-    max_value = global_max.float().item()
-
-    return {"mean": mean, "min": min_value, "max": max_value}
-
-
-def summarize_values(values: torch.Tensor) -> dict[str, torch.Tensor]:
-    if values.numel() == 0:
-        return init_stat_tracker(values.device)
-    values = values.to(torch.float32)
-    return {
-<<<<<<< HEAD
-        key: tensor[permutation] if tensor is not None else None
-        for key, tensor in tensor_dict.items()
-    }
-
-
-def init_stat_tracker(device: torch.device) -> dict[str, torch.Tensor]:
-    zero = torch.zeros((), device=device, dtype=torch.float32)
-    return {
-        "sum": zero.clone(),
-        "count": zero.clone(),
     }
 
 
@@ -249,17 +201,10 @@
         return init_stat_tracker(values.device)
     values = values.to(torch.float32)
     return {
-=======
->>>>>>> 84b57910
         "sum": values.sum(),
         "count": torch.tensor(
             values.numel(), device=values.device, dtype=torch.float32
         ),
-<<<<<<< HEAD
-=======
-        "min": values.min(),
-        "max": values.max(),
->>>>>>> 84b57910
     }
 
 
