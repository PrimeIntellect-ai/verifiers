import asyncio
import json
import logging
from abc import ABC, abstractmethod
from concurrent.futures import ThreadPoolExecutor
from copy import deepcopy
from typing import TYPE_CHECKING, Literal

from datasets import Dataset
from openai import AsyncOpenAI, OpenAI

from verifiers.parsers.parser import Parser
from verifiers.rubrics.rubric import Rubric
from verifiers.types import (
    ChatCompletion,
    ChatCompletionToolParam,
    ChatMessage,
    Completion,
    GenerateInputs,
    GenerateOutputs,
    Info,
    Messages,
    MessageType,
    ModelResponse,
    ProcessedOutputs,
    RewardFunc,
    SamplingArgs,
    State,
)
from verifiers.utils.message_utils import cleanup_messages, sanitize_tool_calls

if TYPE_CHECKING:
    from transformers.tokenization_utils_base import (  # type: ignore
        PreTrainedTokenizerBase,
    )


class Environment(ABC):
    """
    Base class for all environments.
    """

    def __init__(
        self,
        client: AsyncOpenAI | None = None,
        model: str | None = None,
        dataset: Dataset | None = None,
        eval_dataset: Dataset | None = None,
        system_prompt: str | None = None,
        few_shot: list[ChatMessage] | None = None,
        parser: Parser | None = None,
        rubric: Rubric | None = None,
        sampling_args: SamplingArgs | None = None,
        message_type: MessageType = "chat",
        oai_tools: list[ChatCompletionToolParam] | None = None,
        max_workers: int = 512,
        **kwargs,
    ):
        self.logger = logging.getLogger(f"verifiers.envs.{self.__class__.__name__}")
        self.client = client
        self.model = model
        self.message_type: Literal["chat", "completion"] = message_type
        self.oai_tools: list[ChatCompletionToolParam] | None = oai_tools
        self.system_prompt = system_prompt
        self.few_shot = few_shot
        self.parser = parser or Parser()
        self.rubric = rubric or Rubric()
        if self.parser.__class__ != self.rubric.parser.__class__:
            self.logger.warning(
                "The parser and rubric parser are different. This may cause unexpected behavior."
            )

        if self.message_type == "chat":
            if dataset is not None:
                self.dataset = self.format_dataset(
                    dataset, self.system_prompt, self.few_shot
                )
            else:
                self.dataset = None
            if eval_dataset is not None:
                self.eval_dataset = self.format_dataset(
                    eval_dataset, self.system_prompt, self.few_shot
                )
            else:
                self.eval_dataset = None
        else:
            if self.system_prompt or self.few_shot:
                raise ValueError(
                    'The fields "system_prompt" and "few_shot" are not supported for completion tasks.'
                    'Please use message_type="chat" instead, or pre-format your dataset '
                    'to contain a "prompt" column.'
                )
            self.dataset = dataset
            self.eval_dataset = eval_dataset

        self.sampling_args = {"n": 1, "extra_body": {}}
        if sampling_args is not None:
            # merge extra_body if provided
            self.sampling_args["extra_body"].update(sampling_args.get("extra_body", {}))
            # copy other keys
            for key, value in sampling_args.items():
                if key != "extra_body":
                    self.sampling_args[key] = value

        self.max_workers = max_workers
        for key, value in kwargs.items():
            setattr(self, key, value)

        if self.dataset is None and self.eval_dataset is None:
            raise ValueError("Either dataset or eval_dataset must be provided")

    def format_prompt(
        self,
        prompt_str: str,
        system_prompt: str | None = None,
        few_shot: list[ChatMessage] | None = None,
    ) -> list[ChatMessage]:
        messages = []
        if system_prompt:
            messages.append({"role": "system", "content": system_prompt})
        if few_shot:
            messages.extend(few_shot)
        messages.append({"role": "user", "content": prompt_str})
        return messages

    def format_dataset(
        self,
        dataset: Dataset,
        system_prompt: str | None = None,
        few_shot: list[ChatMessage] | None = None,
        question_key: str = "question",
        answer_key: str = "answer",
    ) -> Dataset:
        # skip if "prompt" already exists
        if "prompt" in dataset.column_names:
            return dataset

        # extract format_prompt as a standalone function to avoid capturing self
        def format_prompt_fn(prompt_str: str) -> list[ChatMessage]:
            messages = []
            if system_prompt:
                messages.append({"role": "system", "content": system_prompt})
            if few_shot:
                messages.extend(few_shot)
            messages.append({"role": "user", "content": prompt_str})
            return messages

        if answer_key == "answer":
            return dataset.map(
                lambda x: {
                    "prompt": format_prompt_fn(x[question_key]),
                }
            )
        else:
            return dataset.map(
                lambda x: {
                    "prompt": format_prompt_fn(x[question_key]),
                    "answer": x[answer_key],
                }
            )

    def get_dataset(self, n: int = -1, seed: int | None = None) -> Dataset:
        if self.dataset is None:
            raise ValueError("dataset is not set")
        if seed is not None:
            self.dataset = self.dataset.shuffle(seed=seed)
        if n > 0:
            return self.dataset.select(range(n))
        return self.dataset

    def get_eval_dataset(self, n: int = -1, seed: int | None = None) -> Dataset | None:
        if self.eval_dataset is None:
            self.logger.warning(
                "eval_dataset is not set, falling back to train dataset"
            )
            return self.get_dataset(n, seed)
        if seed is not None:
            self.eval_dataset = self.eval_dataset.shuffle(seed=seed)
        if n > 0:
            return self.eval_dataset.select(range(n))
        return self.eval_dataset

    def get_reward_funcs(self) -> list[RewardFunc]:
        return self.rubric.get_reward_funcs()

    def get_reward_weights(self) -> list[float]:
        return self.rubric.get_reward_weights()

    async def get_model_response(
        self,
        client: AsyncOpenAI,
        model: str,
        prompt: Messages,
        oai_tools: list[ChatCompletionToolParam] | None = None,
        sampling_args: SamplingArgs | None = None,
        message_type: MessageType | None = None,
        **kwargs,
    ) -> ModelResponse:
        """
        Get model response for a given prompt (chat or completion).

        Convenience function for wrapping (chat, completion) API calls.
        Returns special error messages for context length issues.
        """
        sampling_args = sampling_args or {}
        # Resolve message type first
        if message_type is None:
            message_type = self.message_type
        # Normalize sampling args:
        # - If max_tokens is provided for chat, rename to max_completion_tokens
        # - Drop any None-valued entries to avoid sending them to the client
        if "max_tokens" in sampling_args:
            if sampling_args["max_tokens"] is None:
                sampling_args.pop("max_tokens")
            elif message_type == "chat":
                sampling_args["max_completion_tokens"] = sampling_args.pop("max_tokens")
        if (
            "max_completion_tokens" in sampling_args
            and sampling_args["max_completion_tokens"] is None
        ):
            sampling_args.pop("max_completion_tokens")
        clean_sampling_args = {k: v for k, v in sampling_args.items() if v is not None}
        try:
            if message_type == "chat":
                assert isinstance(prompt, list)
                if oai_tools:
                    response = await client.chat.completions.create(
                        model=model,
                        messages=prompt,  # type: ignore
                        tools=oai_tools,
                        **clean_sampling_args,
                    )
                else:
                    response = await client.chat.completions.create(
                        model=model,
                        messages=prompt,  # type: ignore
                        **clean_sampling_args,
                    )
                return response
            elif message_type == "completion":
                if oai_tools:
                    raise ValueError(
                        "oai_tools are not supported for completion tasks."
                    )
                assert isinstance(prompt, str)
                response = await client.completions.create(
                    model=model, prompt=prompt, **clean_sampling_args
                )
                return response
        except Exception as e:
            self.logger.error(f"Error getting model response: {e} \n\nExiting...")
            raise e

    @abstractmethod
    async def rollout(
        self,
        client: AsyncOpenAI,
        model: str,
        prompt: Messages,
        answer: str = "",
        task: str = "default",
        info: Info | None = None,
        sampling_args: SamplingArgs | None = None,
        **kwargs,
    ) -> tuple[Messages, State]:
        """
        Run a rollout for a given prompt.
        Returns a tuple of (completion, state).
        """
        pass

    async def run_rollout_with_semaphore(
        self,
        semaphore: asyncio.Semaphore,
        client: AsyncOpenAI,
        model: str,
        prompt: Messages,
        answer: str = "",
        task: str = "default",
        info: Info | None = None,
        sampling_args: SamplingArgs | None = None,
        **kwargs,
    ) -> tuple[Messages, State]:
        """
        Run a rollout with a semaphore.
        """
        async with semaphore:
            return await self.rollout(
                client, model, prompt, answer, task, info, sampling_args, **kwargs
            )

    async def run_rollouts(
        self,
        client: AsyncOpenAI,
        model: str,
        prompts: list[Messages],
        answers: list[str],
        tasks: list[str],
        infos: list[Info],
        sampling_args: SamplingArgs | None = None,
        max_concurrent: int = -1,
        **kwargs,
    ) -> list[tuple[Messages, State]]:
        """
        Run rollouts for a given list of prompts and return the completions.
        """
        from tqdm.asyncio import tqdm_asyncio

        if max_concurrent > 0:
            semaphore = asyncio.Semaphore(max_concurrent)
            rollout_tasks = [
                self.run_rollout_with_semaphore(
                    semaphore,
                    client,
                    model,
                    prompt,
                    answer,
                    task,
                    info,
                    sampling_args,
                    **kwargs,
                )
                for prompt, answer, task, info in zip(prompts, answers, tasks, infos)
            ]
        else:
            rollout_tasks = [
                self.rollout(
                    client, model, prompt, answer, task, info, sampling_args, **kwargs
                )
                for prompt, answer, task, info in zip(prompts, answers, tasks, infos)
            ]
        return await tqdm_asyncio.gather(
            *rollout_tasks, total=len(prompts), desc=f"Running {len(prompts)} rollouts"
        )

    async def a_generate(
        self,
        inputs: GenerateInputs | Dataset | dict,
        client: AsyncOpenAI | None = None,
        model: str | None = None,
        sampling_args: SamplingArgs | None = None,
        score_rollouts: bool = True,
        max_concurrent: int = -1,
        **kwargs,
    ) -> GenerateOutputs:
        """
        Generate completions and rewards for a given set of inputs.
        """
        if isinstance(inputs, GenerateInputs):
            inputs = inputs.model_dump()
        # use class-level client and model if not provided
        if client is None:
            assert self.client is not None
            client = self.client
        if model is None:
            assert self.model is not None
            model = self.model
        gen_sampling_args = deepcopy(self.sampling_args)
        if sampling_args is not None:
            gen_sampling_args.update(sampling_args)

        # preprocess dataset or GenerateInputs to GenerateOutputs
        results_dict = {}
        if isinstance(inputs, Dataset):
            # get prompt column
            results_dict = {}
            for col in inputs.column_names:
                if col == "info":
                    # handle info column to ensure mutable dicts
                    results_dict[col] = [dict(item) for item in inputs[col]]
                else:
                    results_dict[col] = deepcopy(inputs[col])
        else:
            results_dict = {col: deepcopy(inputs[col]) for col in inputs}
        if "prompt" not in results_dict:
            raise ValueError("prompt column not found in inputs")
<<<<<<< HEAD
        if "answer" not in results_dict and "info" not in results_dict:
            self.logger.warning(
                "Neither 'answer' nor 'info' column found in inputs. "
                "Some environments can evaluate using only prompt/completion/state, "
                "but reward functions requiring ground truth data may return 0.0. "
                "Proceeding with empty values."
            )
=======
>>>>>>> 6675c8b9
        if "answer" not in results_dict:
            results_dict["answer"] = [""] * len(results_dict["prompt"])
        if "task" not in results_dict:
            results_dict["task"] = ["default"] * len(results_dict["prompt"])
        if "info" not in results_dict:
            results_dict["info"] = [{}] * len(results_dict["prompt"])
        for i, info in enumerate(results_dict["info"]):
            if isinstance(info, str):
                info = json.loads(info)
            if self.oai_tools and "oai_tools" not in info:
                info["oai_tools"] = self.oai_tools

        results_dict["prompt"] = [cleanup_messages(p) for p in results_dict["prompt"]]

        # prepare GenerateOutputs and run rollouts
        results = GenerateOutputs(
            prompt=results_dict["prompt"],
            answer=results_dict["answer"],
            task=results_dict["task"],
            info=results_dict["info"],
            completion=[],
            state=[],
            reward=[],
            metrics={},
        )
        rollouts = await self.run_rollouts(
            prompts=results.prompt,
            answers=results.answer,
            tasks=results.task,
            infos=results.info,
            client=client,
            model=model,
            sampling_args=gen_sampling_args,
            max_concurrent=max_concurrent,
            **kwargs,
        )
        results.completion = [rollout[0] for rollout in rollouts]
        results.state = [rollout[1] for rollout in rollouts]
        if score_rollouts:
            rollout_scores = await self.rubric.score_rollouts(
                prompts=results.prompt,
                completions=results.completion,
                answers=results.answer,
                states=results.state,
                tasks=results.task,
                infos=results.info,
                apply_weights=True,
            )
            results.reward = rollout_scores.reward
            results.metrics = rollout_scores.metrics
        return results

    def generate(
        self,
        inputs: GenerateInputs | Dataset,
        client: AsyncOpenAI | OpenAI,
        model: str | None = None,
        sampling_args: SamplingArgs | None = None,
        score_rollouts: bool = True,
        max_concurrent: int = -1,
        **kwargs,
    ) -> GenerateOutputs:
        if isinstance(client, OpenAI):
            client = AsyncOpenAI(api_key=client.api_key, base_url=client.base_url)
        coro = self.a_generate(
            inputs,
            client,
            model,
            sampling_args,
            score_rollouts,
            max_concurrent,
            **kwargs,
        )

        # check if we're in existing event loop (e.g. Jupyter)
        try:
            loop = asyncio.get_running_loop()
            import nest_asyncio  # type: ignore

            nest_asyncio.apply()
            return loop.run_until_complete(coro)
        except RuntimeError:
            pass

        # script case: create new loop and executor
        executor = ThreadPoolExecutor(max_workers=self.max_workers)
        loop = asyncio.new_event_loop()
        try:
            loop.set_default_executor(executor)
            asyncio.set_event_loop(loop)
            return loop.run_until_complete(coro)
        finally:
            loop.close()
            asyncio.set_event_loop(None)
            # shutdown the executor to prevent thread leaks
            executor.shutdown(wait=False)

    #########################################################
    # Helper functions for evaluation and dataset generation
    #########################################################

    def evaluate(
        self,
        client: AsyncOpenAI | OpenAI,
        model: str,
        sampling_args: SamplingArgs | None = None,
        num_examples: int = -1,
        rollouts_per_example: int = 1,
        score_rollouts: bool = True,
        max_concurrent: int = -1,
        **kwargs,
    ) -> GenerateOutputs:
        """
        Evaluate model on the Environment evaluation dataset.
        """
        if self.eval_dataset is None:
            self.logger.info("eval_dataset is not set, falling back to train dataset")
            assert self.dataset is not None
            inputs = self.get_dataset(n=num_examples)
        else:
            inputs = self.get_eval_dataset(n=num_examples)
        assert inputs is not None, "No dataset found"
        if rollouts_per_example > 1:
            inputs = inputs.repeat(rollouts_per_example)
        results = self.generate(
            inputs,
            client,
            model,
            sampling_args,
            score_rollouts,
            max_concurrent,
            **kwargs,
        )
        return results

    def make_dataset(
        self,
        results: GenerateOutputs,
        push_to_hub: bool = False,
        hub_name: str | None = None,
        state_columns: list[str] | None = None,
        **kwargs,
    ) -> Dataset:
        """
        Make a dataset from the evaluation results.
        """
        # TODO: enable saving of multimodal datasets
        state_columns = state_columns or []

        if push_to_hub and hub_name is None:
            raise ValueError("hub_name must be provided if push_to_hub is True")

        cols = ["prompt", "completion", "answer", "task", "reward"]

        results_dict = {
            "prompt": results.prompt,
            "completion": [],
            "answer": results.answer,
            "task": results.task,
            "reward": results.reward,
        }
        if results.info[0] != {}:
            results_dict["info"] = results.info
            cols.append("info")
        for i in range(len(results.completion)):
            results_dict["completion"].append(
                sanitize_tool_calls(results.completion[i])
            )
        results_dict.update(results.metrics)
        cols.extend(results.metrics.keys())
        if results.state[0] is not None:
            for col in state_columns:
                if col in results.state[0]:
                    results_dict[col] = [state[col] for state in results.state]
                    cols.append(col)
                else:
                    self.logger.warning(
                        f"Column {col} not found in state, skipping from dataset."
                    )
        dataset = Dataset.from_dict({col: results_dict[col] for col in cols})
        if push_to_hub:
            assert hub_name is not None
            dataset.push_to_hub(hub_name)
        return dataset

    #########################################################
    # Optional helper functions for parsing vLLM completions
    #########################################################

    def parse_chat_completion_logprobs(
        self, chat_completion: ChatCompletion
    ) -> list[float]:
        """Parses the completion logprobs from a vLLM chat completion"""
        assert len(chat_completion.choices) == 1, (
            "Response should always have one choice"
        )
        assert chat_completion.choices[0].logprobs is not None, (
            "Logprobs should not be None. Make sure to set logprobs=True in the extra body when making the request to /v1/chat/completions"
        )
        assert chat_completion.choices[0].logprobs.content is not None, (
            "Logprob content should not be None. Make sure to set logprobs=True in the extra body when making the request to /v1/chat/completions"
        )
        logprobs = [
            logprob.logprob for logprob in chat_completion.choices[0].logprobs.content
        ]
        return logprobs

    def parse_completion_logprobs(self, completion: Completion) -> list[float]:
        """Parses the completion logprobs from a vLLM chat completion"""
        assert len(completion.choices) == 1, "Response should always have one choice"
        assert completion.choices[0].logprobs is not None, (
            "Logprobs should not be None. Make sure to set logprobs=True in the extra body when making the request to /v1/completions"
        )
        assert completion.choices[0].logprobs.token_logprobs is not None, (
            "Logprob token_logprobs should not be None. Make sure to set logprobs=True in the extra body when making the request to /v1/completions"
        )
        return completion.choices[0].logprobs.token_logprobs

    def parse_chat_completion_tokens(
        self, chat_completion: ChatCompletion
    ) -> list[int]:
        """Parses the output token ids from a list of chat completions returned by vLLM OAI server."""
        assert len(chat_completion.choices) == 1, (
            "Response should always have one choice"
        )
        assert chat_completion.choices[0].logprobs is not None, (
            "Logprobs should not be None. Make sure to set logprobs=True in the extra body when making the request to /v1/chat/completions"
        )
        assert chat_completion.choices[0].logprobs.content is not None, (
            "Logprob content should not be None. Make sure to set logprobs=True in the extra body when making the request to /v1/chat/completions"
        )
        tokens = [
            # tokens are token_id:<int> because we request `return_tokens_as_token_ids` from vllm in GRPOTrainer
            int(token.token.split(":")[-1])
            for token in chat_completion.choices[0].logprobs.content
        ]
        return tokens

    def parse_completion_tokens(self, completion: Completion) -> list[int]:
        """Parses the output token ids from a list of chat completions returned by vLLM OAI server."""
        assert len(completion.choices) == 1, "Response should always have one choice"
        assert completion.choices[0].logprobs is not None, (
            "Logprobs should not be None. Make sure to set logprobs=True in the extra body when making the request to /v1/completions"
        )
        assert completion.choices[0].logprobs.tokens is not None, (
            "Logprob tokens should not be None. Make sure to set logprobs=True in the extra body when making the request to /v1/completions"
        )
        tokens = [
            # tokens are token_id:<int> because we request `return_tokens_as_token_ids` from vllm in GRPOTrainer
            int(token.split(":")[-1])
            for token in completion.choices[0].logprobs.tokens
        ]
        return tokens

    def process_chat_format_vllm(
        self,
        prompt: list[ChatMessage],
        completion: list[ChatMessage],
        state: State,
        processing_class: "PreTrainedTokenizerBase",
        mask_env_responses: bool = False,
    ) -> tuple[list[int], list[int], list[int], list[int], list[float]]:
        """
        Process chat format conversations using incremental prefixes.
        """
        responses = state["responses"]
        responses_idx = 0
        zipped = []
        for turn in completion:
            if turn["role"] == "assistant":
                zipped.append((turn, responses[responses_idx]))
                responses_idx += 1
            else:
                zipped.append((turn, None))
        assert len(responses) == responses_idx, "Responses not fully consumed"
        assert len(zipped) == len(completion), "Length mismatch"
        prompt_ids: list[int] = processing_class.apply_chat_template(
            conversation=prompt,  # type: ignore
            add_generation_prompt=True,
        )
        messages_consumed = [m for m in prompt]
        prompt_mask: list[int] = [0] * len(prompt_ids)
        completion_ids: list[int] = []
        completion_mask: list[int] = []
        completion_logprobs: list[float] = []
        i = 0
        while i < len(zipped):
            message, response = zipped[i]
            # assistant case -- use response
            if message["role"] == "assistant":
                assert response is not None, "Response should not be None"
                completion_turn_ids = self.parse_chat_completion_tokens(response)
                completion_turn_mask = [1] * len(completion_turn_ids)
                completion_turn_logprobs = self.parse_chat_completion_logprobs(response)
                completion_ids.extend(completion_turn_ids)
                completion_mask.extend(completion_turn_mask)
                completion_logprobs.extend(completion_turn_logprobs)
                messages_consumed.append(message)
                i += 1
            # user/tool case -- use message
            else:
                assert message["role"] == "user" or message["role"] == "tool"
                # Collect all consecutive non-assistant messages
                consecutive_messages = [message]
                j = i + 1
                while j < len(zipped) and zipped[j][0]["role"] != "assistant":
                    consecutive_messages.append(zipped[j][0])
                    j += 1
                token_prefix: list[int] = processing_class.apply_chat_template(
                    conversation=messages_consumed  # type: ignore
                )
                token_prefix_with_turn: list[int] = (
                    processing_class.apply_chat_template(
                        conversation=messages_consumed + consecutive_messages,  # type: ignore
                    )
                )
                assert token_prefix_with_turn[: len(token_prefix)] == token_prefix, (
                    f"Token prefix mismatch. Token prefix: {token_prefix}, token prefix with turn: {token_prefix_with_turn}"
                )
                completion_turn_ids = token_prefix_with_turn[len(token_prefix) :]
                if mask_env_responses:
                    completion_turn_mask = [0] * len(completion_turn_ids)
                else:
                    completion_turn_mask = [1] * len(completion_turn_ids)
                completion_turn_logprobs = [0.0] * len(completion_turn_ids)
                completion_ids.extend(completion_turn_ids)
                completion_mask.extend(completion_turn_mask)
                completion_logprobs.extend(completion_turn_logprobs)
                messages_consumed.extend(consecutive_messages)
                i = j
        return (
            prompt_ids,
            prompt_mask,
            completion_ids,
            completion_mask,
            completion_logprobs,
        )

    def process_completion_format_vllm(
        self,
        prompt: str,
        completion: str,
        state: State,
        processing_class: "PreTrainedTokenizerBase",
        mask_env_responses: bool = False,
    ) -> tuple[list[int], list[int], list[int], list[int], list[float]]:
        """
        Process completion format conversations using incremental prefixes.
        """
        responses: list[Completion] = state["responses"]
        responses_start_idx: list[int] = state["responses_start_idx"]
        assert len(responses) == len(responses_start_idx), (
            "Should have an index for each completion response"
        )

        idx = 0
        zipped: list[tuple[str, Completion | None]] = []
        for response, response_start_idx in zip(responses, responses_start_idx):
            if response_start_idx > idx:
                # non-model-generated section
                zipped.append((completion[idx:response_start_idx], None))
            response_text = response.choices[0].text or ""
            zipped.append((response_text, response))
            idx = response_start_idx + len(response_text)
        assert idx == len(completion), "Completion not fully consumed"

        prompt_ids: list[int] = processing_class.encode(prompt)
        rollout_consumed = prompt
        prompt_mask: list[int] = [0] * len(prompt_ids)
        completion_ids: list[int] = []
        completion_mask: list[int] = []
        completion_logprobs: list[float] = []
        i = 0
        while i < len(zipped):
            text, response = zipped[i]
            # model-generated case -- use response
            if response is not None:
                completion_turn_ids = self.parse_completion_tokens(response)
                completion_turn_mask = [1] * len(completion_turn_ids)
                completion_turn_logprobs = self.parse_completion_logprobs(response)
                completion_ids.extend(completion_turn_ids)
                completion_mask.extend(completion_turn_mask)
                completion_logprobs.extend(completion_turn_logprobs)
                rollout_consumed += text
                i += 1
            # non-model-generated (user/tool case) -- use text
            else:
                token_prefix: list[int] = processing_class.encode(rollout_consumed)
                token_prefix_with_turn: list[int] = processing_class.encode(
                    rollout_consumed + text
                )
                assert token_prefix_with_turn[: len(token_prefix)] == token_prefix, (
                    f"Token prefix mismatch. Token prefix: {token_prefix}, token prefix with turn: {token_prefix_with_turn}"
                )
                completion_turn_ids = token_prefix_with_turn[len(token_prefix) :]
                if mask_env_responses:
                    completion_turn_mask = [0] * len(completion_turn_ids)
                else:
                    completion_turn_mask = [1] * len(completion_turn_ids)
                completion_turn_logprobs = [0.0] * len(completion_turn_ids)
                completion_ids.extend(completion_turn_ids)
                completion_mask.extend(completion_turn_mask)
                completion_logprobs.extend(completion_turn_logprobs)
                rollout_consumed += text
                i += 1
        return (
            prompt_ids,
            prompt_mask,
            completion_ids,
            completion_mask,
            completion_logprobs,
        )

    def process_env_results_vllm(
        self,
        prompts: list[Messages],
        completions: list[Messages],
        states: list[State],
        rewards: list[float],
        processing_class: "PreTrainedTokenizerBase",
        max_seq_len: int = -1,
        mask_env_responses: bool = False,
        mask_truncated_completions: bool = False,
        zero_truncated_completions: bool = False,
    ) -> ProcessedOutputs:
        """
        Process results with vLLM tokens/logprobs.
        """
        is_chat_format = self.message_type == "chat"

        all_prompt_ids = []
        all_prompt_masks = []
        all_completion_ids = []
        all_completion_masks = []
        all_completion_logprobs = []
        all_rewards = []
        for i, (prompt, completion, state, reward) in enumerate(
            zip(prompts, completions, states, rewards)
        ):
            # Format-specific processing
            if is_chat_format:
                assert isinstance(prompt, list) and isinstance(completion, list)
                (
                    prompt_ids,
                    prompt_mask,
                    completion_ids,
                    completion_mask,
                    completion_logprobs,
                ) = self.process_chat_format_vllm(
                    prompt, completion, state, processing_class, mask_env_responses
                )
            else:
                assert isinstance(prompt, str) and isinstance(completion, str)
                (
                    prompt_ids,
                    prompt_mask,
                    completion_ids,
                    completion_mask,
                    completion_logprobs,
                ) = self.process_completion_format_vllm(
                    prompt, completion, state, processing_class, mask_env_responses
                )
            is_truncated = False
            if max_seq_len > 0 and len(prompt_ids) + len(completion_ids) > max_seq_len:
                if len(prompt_ids) > max_seq_len:
                    prompt_ids = prompt_ids[:max_seq_len]
                completion_ids = completion_ids[: max_seq_len - len(prompt_ids)]
                completion_mask = completion_mask[: max_seq_len - len(prompt_ids)]
                completion_logprobs = completion_logprobs[
                    : max_seq_len - len(prompt_ids)
                ]
                is_truncated = True
            if is_truncated and mask_truncated_completions:
                completion_mask = [0] * len(completion_ids)
            assert len(prompt_ids) == len(prompt_mask), (
                f"Prompt ids: {len(prompt_ids)}, prompt mask: {len(prompt_mask)}"
            )
            assert len(completion_ids) == len(completion_mask), (
                f"Completion ids: {len(completion_ids)}, completion mask: {len(completion_mask)}"
            )
            assert (
                len(completion_mask) == len(completion_ids) == len(completion_logprobs)
            ), (
                f"completion mask: {len(completion_mask)}, completion ids: {len(completion_ids)}, completion logprobs: {len(completion_logprobs)}"
            )
            all_prompt_ids.append(prompt_ids)
            all_prompt_masks.append(prompt_mask)
            all_completion_ids.append(completion_ids)
            all_completion_masks.append(completion_mask)
            all_completion_logprobs.append(completion_logprobs)
            if zero_truncated_completions and is_truncated:
                all_rewards.append(0)
            else:
                all_rewards.append(reward)
        return ProcessedOutputs(
            prompt_ids=all_prompt_ids,
            prompt_mask=all_prompt_masks,
            completion_ids=all_completion_ids,
            completion_mask=all_completion_masks,
            completion_logprobs=all_completion_logprobs,
            rewards=all_rewards,
        )

    # alias for process_env_results_vllm
    process_env_results = process_env_results_vllm<|MERGE_RESOLUTION|>--- conflicted
+++ resolved
@@ -374,7 +374,6 @@
             results_dict = {col: deepcopy(inputs[col]) for col in inputs}
         if "prompt" not in results_dict:
             raise ValueError("prompt column not found in inputs")
-<<<<<<< HEAD
         if "answer" not in results_dict and "info" not in results_dict:
             self.logger.warning(
                 "Neither 'answer' nor 'info' column found in inputs. "
@@ -382,8 +381,6 @@
                 "but reward functions requiring ground truth data may return 0.0. "
                 "Proceeding with empty values."
             )
-=======
->>>>>>> 6675c8b9
         if "answer" not in results_dict:
             results_dict["answer"] = [""] * len(results_dict["prompt"])
         if "task" not in results_dict:
