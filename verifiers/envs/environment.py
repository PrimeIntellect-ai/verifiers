import asyncio
import json
import logging
from abc import ABC, abstractmethod
from concurrent.futures import ThreadPoolExecutor
from copy import deepcopy
from typing import TYPE_CHECKING, Literal, Union
from datasets import Dataset
<<<<<<< HEAD
from openai import AsyncOpenAI, OpenAI
=======
from openai import AsyncOpenAI, BadRequestError, OpenAI

>>>>>>> 348c724f
from verifiers.parsers.parser import Parser
from verifiers.rubrics.rubric import Rubric
from verifiers.types import (
    ChatCompletion,
    ChatCompletionToolParam,
    ChatMessage,
    Completion,
    GenerateInputs,
    GenerateOutputs,
    Info,
    Messages,
    MessageType,
    ModelResponse,
    ProcessedOutputs,
    RewardFunc,
    SamplingArgs,
    State,
)
<<<<<<< HEAD
from verifiers.utils.message_utils import cleanup_messages, sanitize_tool_calls
from verifiers.utils.processor_utils import encode_text_with_processor, encode_chat_with_processor
=======
from verifiers.utils.message_utils import (
    cleanup_messages,
    get_overlong_prompt_dummy_response,
    sanitize_tool_calls,
)
>>>>>>> 348c724f

if TYPE_CHECKING:
    from transformers.tokenization_utils_base import (  # type: ignore
        PreTrainedTokenizerBase, ProcessorMixin
    )
    
class Environment(ABC):
    """
    Base class for all environments.
    """

    def __init__(
        self,
        dataset: Dataset | None = None,
        eval_dataset: Dataset | None = None,
        system_prompt: str | None = None,
        few_shot: list[ChatMessage] | None = None,
        parser: Parser | None = None,
        rubric: Rubric | None = None,
        sampling_args: SamplingArgs | None = None,
        message_type: MessageType = "chat",
        oai_tools: list[ChatCompletionToolParam] | None = None,
        max_workers: int = 512,
        **kwargs,
    ):
        self.logger = logging.getLogger(f"verifiers.envs.{self.__class__.__name__}")
        self.message_type: Literal["chat", "completion"] = message_type
        self.oai_tools: list[ChatCompletionToolParam] | None = oai_tools
        self.system_prompt = system_prompt
        self.few_shot = few_shot
        self.parser = parser or Parser()
        self.rubric = rubric or Rubric()
        if self.parser.__class__ != self.rubric.parser.__class__:
            self.logger.warning(
                "The parser and rubric parser are different. This may cause unexpected behavior."
            )
        if self.message_type == "chat":
            if dataset is not None:
                self.dataset = self.format_dataset(
                    dataset, self.system_prompt, self.few_shot
                )
            else:
                self.dataset = None
            if eval_dataset is not None:
                self.eval_dataset = self.format_dataset(
                    eval_dataset, self.system_prompt, self.few_shot
                )
            else:
                self.eval_dataset = None
        else:
            if self.system_prompt or self.few_shot:
                raise ValueError(
                    'The fields "system_prompt" and "few_shot" are not supported for completion tasks.'
                    'Please use message_type="chat" instead, or pre-format your dataset '
                    'to contain a "prompt" column.'
                )
            self.dataset = dataset
            self.eval_dataset = eval_dataset

        self.sampling_args = {"n": 1, "extra_body": {}}
        if sampling_args is not None:
            # merge extra_body if provided
            self.sampling_args["extra_body"].update(sampling_args.get("extra_body", {}))
            # copy other keys
            for key, value in sampling_args.items():
                if key != "extra_body":
                    self.sampling_args[key] = value

        self.max_workers = max_workers
        for key, value in kwargs.items():
            setattr(self, key, value)

        if self.dataset is None and self.eval_dataset is None:
            raise ValueError("Either dataset or eval_dataset must be provided")

    def format_prompt(
        self,
        prompt_str: str,
        system_prompt: str | None = None,
        few_shot: list[ChatMessage] | None = None,
    ) -> list[ChatMessage]:
        messages = []
        if system_prompt:
            messages.append({"role": "system", "content": system_prompt})
        if few_shot:
            messages.extend(few_shot)
        messages.append({"role": "user", "content": prompt_str})
        return messages

    def format_dataset(
        self,
        dataset: Dataset,
        system_prompt: str | None = None,
        few_shot: list[ChatMessage] | None = None,
        question_key: str = "question",
        answer_key: str = "answer",
    ) -> Dataset:
        # skip if "prompt" already exists
        if "id" not in dataset.column_names:
            dataset = dataset.add_column("id", range(len(dataset)))  # type: ignore

        # extract format_prompt as a standalone function to avoid capturing self
        def format_prompt_fn(prompt_str: str) -> list[ChatMessage]:
            messages = []
            if system_prompt:
                messages.append({"role": "system", "content": system_prompt})
            if few_shot:
                messages.extend(few_shot)
            messages.append({"role": "user", "content": prompt_str})
            return messages

        if "prompt" not in dataset.column_names:
            if answer_key == "answer":
                dataset = dataset.map(
                    lambda x: {
                        "prompt": format_prompt_fn(x[question_key]),
                    }
                )
            else:
                dataset = dataset.map(
                    lambda x: {
                        "prompt": format_prompt_fn(x[question_key]),
                        "answer": x[answer_key],
                    }
                )
        assert "id" in dataset.column_names
        assert "prompt" in dataset.column_names
        return dataset

    def get_dataset(self, n: int = -1, seed: int | None = None) -> Dataset:
        if self.dataset is None:
            raise ValueError("dataset is not set")
        if seed is not None:
            self.dataset = self.dataset.shuffle(seed=seed)
        if n > 0:
            # Cap n to the length of the dataset to prevent IndexError
            n = min(n, len(self.dataset))
            return self.dataset.select(range(n))
        return self.dataset

    def get_eval_dataset(self, n: int = -1, seed: int | None = None) -> Dataset | None:
        if self.eval_dataset is None:
            self.logger.warning(
                "eval_dataset is not set, falling back to train dataset"
            )
            return self.get_dataset(n, seed)
        if seed is not None:
            self.eval_dataset = self.eval_dataset.shuffle(seed=seed)
        if n > 0:
            # Cap n to the length of the dataset to prevent IndexError
            n = min(n, len(self.eval_dataset))
            return self.eval_dataset.select(range(n))
        return self.eval_dataset

    def get_reward_funcs(self) -> list[RewardFunc]:
        return self.rubric.get_reward_funcs()

    def get_reward_weights(self) -> list[float]:
        return self.rubric.get_reward_weights()

    async def get_model_response(
        self,
        client: AsyncOpenAI,
        model: str,
        prompt: Messages,
        oai_tools: list[ChatCompletionToolParam] | None = None,
        sampling_args: SamplingArgs | None = None,
        message_type: MessageType | None = None,
        **kwargs,
    ) -> ModelResponse:
        """
        Get model response for a given prompt (chat or completion).

        Convenience function for wrapping (chat, completion) API calls.
        Returns special error messages for context length issues.
        """
        sampling_args = sampling_args or {}
        # Resolve message type first
        if message_type is None:
            message_type = self.message_type
        # Normalize sampling args:
        # - If max_tokens is provided for chat, rename to max_completion_tokens
        # - Drop any None-valued entries to avoid sending them to the client
        if "max_tokens" in sampling_args:
            if sampling_args["max_tokens"] is None:
                sampling_args.pop("max_tokens")
            elif message_type == "chat":
                sampling_args["max_completion_tokens"] = sampling_args.pop("max_tokens")
        if (
            "max_completion_tokens" in sampling_args
            and sampling_args["max_completion_tokens"] is None
        ):
            sampling_args.pop("max_completion_tokens")
        clean_sampling_args = {k: v for k, v in sampling_args.items() if v is not None}

        try:
            if message_type == "chat":
                assert isinstance(prompt, list)
                # --- detect audio parts and force text-only modality if caller didn't set one ---
                has_audio = False
                try:
                    for m in prompt:
                        c = m.get("content")  # type: ignore[assignment]
                        if isinstance(c, list):
                            for p in c:
                                if isinstance(p, dict) and str(
                                    p.get("type", "")
                                ).startswith("input_audio"):
                                    has_audio = True
                                    break
                        if has_audio:
                            break
                except Exception:
                    has_audio = False
                if has_audio and "modalities" not in clean_sampling_args:
                    clean_sampling_args = {
                        **clean_sampling_args,
                        "modalities": ["text"],
                    }

                if oai_tools:
                    response = await client.chat.completions.create(
                        model=model,
                        messages=prompt,  # type: ignore
                        tools=oai_tools,
                        **clean_sampling_args,
                    )
                else:
                    response = await client.chat.completions.create(
                        model=model,
                        messages=prompt,  # type: ignore
                        **clean_sampling_args,
                    )
                return response
            elif message_type == "completion":
                if oai_tools:
                    raise ValueError(
                        "oai_tools are not supported for completion tasks."
                    )
                assert isinstance(prompt, str)
                response = await client.completions.create(
                    model=model, prompt=prompt, **clean_sampling_args
                )
                return response
        except Exception as e:
            # In case of making a request with an overlong prompt, e.g from a too-long
            # environment response, we return a dummy response to with finish_reason "length"
            if isinstance(e, BadRequestError) and e.response.text.startswith(
                '{"error":{"message":"This model\'s maximum context length is'
            ):
                self.logger.debug("Caught overlong prompt.")
                return get_overlong_prompt_dummy_response(
                    message_type or self.message_type
                )
            self.logger.error(f"Error getting model response: {e} \n\nExiting...")
            raise e

    @abstractmethod
    async def rollout(
        self,
        client: AsyncOpenAI,
        model: str,
        prompt: Messages,
        answer: str = "",
        task: str = "default",
        info: Info | None = None,
        sampling_args: SamplingArgs | None = None,
        **kwargs,
    ) -> tuple[Messages, State]:
        """
        Run a rollout for a given prompt.
        Returns a tuple of (completion, state).
        """
        pass

    async def run_rollout_with_semaphore(
        self,
        semaphore: asyncio.Semaphore,
        client: AsyncOpenAI,
        model: str,
        prompt: Messages,
        answer: str = "",
        task: str = "default",
        info: Info | None = None,
        sampling_args: SamplingArgs | None = None,
        **kwargs,
    ) -> tuple[Messages, State]:
        """
        Run a rollout with a semaphore.
        """
        async with semaphore:
            return await self.rollout(
                client, model, prompt, answer, task, info, sampling_args, **kwargs
            )

    async def run_rollouts(
        self,
        client: AsyncOpenAI,
        model: str,
        prompts: list[Messages],
        answers: list[str],
        tasks: list[str],
        infos: list[Info],
        sampling_args: SamplingArgs | None = None,
        max_concurrent: int = -1,
        **kwargs,
    ) -> list[tuple[Messages, State]]:
        """
        Run rollouts for a given list of prompts and return the completions.
        """
        from tqdm.asyncio import tqdm_asyncio

        if max_concurrent > 0:
            semaphore = asyncio.Semaphore(max_concurrent)
            rollout_tasks = [
                self.run_rollout_with_semaphore(
                    semaphore,
                    client,
                    model,
                    prompt,
                    answer,
                    task,
                    info,
                    sampling_args,
                    **kwargs,
                )
                for prompt, answer, task, info in zip(prompts, answers, tasks, infos)
            ]
        else:
            rollout_tasks = [
                self.rollout(
                    client, model, prompt, answer, task, info, sampling_args, **kwargs
                )
                for prompt, answer, task, info in zip(prompts, answers, tasks, infos)
            ]
        return await tqdm_asyncio.gather(
            *rollout_tasks, total=len(prompts), desc=f"Running {len(prompts)} rollouts"
        )

    async def a_generate(
        self,
        inputs: GenerateInputs | Dataset | dict,
        client: AsyncOpenAI,
        model: str,
        sampling_args: SamplingArgs | None = None,
        score_rollouts: bool = True,
        max_concurrent: int = -1,
        max_concurrent_generation: int | None = None,
        max_concurrent_scoring: int | None = None,
        interleave_scoring: bool = True,
        **kwargs,
    ) -> GenerateOutputs:
        """
        Generate completions and rewards for a given set of inputs.
        """
        if isinstance(inputs, GenerateInputs):
            inputs = inputs.model_dump()
        gen_sampling_args = deepcopy(self.sampling_args)
        if sampling_args is not None:
            gen_sampling_args.update(sampling_args)

        # preprocess dataset or GenerateInputs to GenerateOutputs
        results_dict = {}
        if isinstance(inputs, Dataset):
            # get prompt column
            results_dict = {}
            for col in inputs.column_names:
                if col == "info":
                    # handle info column to ensure mutable dicts
                    if isinstance(inputs[col][0], str):
                        results_dict[col] = [json.loads(item) for item in inputs[col]]
                    else:
                        results_dict[col] = [dict(item) for item in inputs[col]]
                else:
                    results_dict[col] = deepcopy(inputs[col])
        else:
            results_dict = {col: deepcopy(inputs[col]) for col in inputs}
        if "prompt" not in results_dict:
            raise ValueError("prompt column not found in inputs")
        if "answer" not in results_dict and "info" not in results_dict:
            self.logger.warning(
                "Neither 'answer' nor 'info' column found in inputs. "
                "Some environments can evaluate using only prompt/completion/state, "
                "but reward functions requiring ground truth data may return 0.0. "
                "Proceeding with empty values."
            )
        if not results_dict.get("answer"):
            results_dict["answer"] = [""] * len(results_dict["prompt"])
        if not results_dict.get("task"):
            results_dict["task"] = ["default"] * len(results_dict["prompt"])
        if not results_dict.get("info"):
            results_dict["info"] = [{}] * len(results_dict["prompt"])
        for i, info in enumerate(results_dict["info"]):
            if isinstance(info, str):
                info = json.loads(info)
            if self.oai_tools and "oai_tools" not in info:
                info["oai_tools"] = self.oai_tools

        results_dict["prompt"] = [cleanup_messages(p) for p in results_dict["prompt"]]

        # prepare GenerateOutputs and run rollouts
        results = GenerateOutputs(
            prompt=results_dict["prompt"],
            answer=results_dict["answer"],
            task=results_dict["task"],
            info=results_dict["info"],
            completion=[],
            state=[],
            reward=[],
            metrics={},
        )
        
        n = len(results.prompt)

        # Resolve concurrency knobs
        gen_limit = max_concurrent_generation
        score_limit = max_concurrent_scoring
        if gen_limit is None:
            gen_limit = max_concurrent
        if score_limit is None:
            score_limit = max_concurrent

        if interleave_scoring and score_rollouts:
            # Interleaved pipeline: generate and score per rollout with separate semaphores
            results_completion: list[Messages] = [None] * n  # type: ignore[assignment]
            results_state: list[State] = [None] * n  # type: ignore[assignment]
            rewards: list[float] = [0.0] * n
            # Pre-allocate metrics using known reward function names
            reward_func_names = self.rubric.get_reward_func_names()
            metrics: dict[str, list[float]] = {
                name: [0.0] * n for name in reward_func_names
            }

            gen_semaphore = (
                asyncio.Semaphore(gen_limit) if gen_limit and gen_limit > 0 else None
            )
            score_semaphore = (
                asyncio.Semaphore(score_limit)
                if score_limit and score_limit > 0
                else None
            )

            async def run_one(i: int) -> None:
                prompt_i = results.prompt[i]
                answer_i = results.answer[i]
                task_i = results.task[i]
                info_i = results.info[i]
                # Generation stage
                if gen_semaphore is not None:
                    async with gen_semaphore:
                        comp_i, state_i = await self.rollout(
                            client,
                            model,
                            prompt_i,
                            answer_i,
                            task_i,
                            info_i,
                            gen_sampling_args,
                            **kwargs,
                        )
                else:
                    comp_i, state_i = await self.rollout(
                        client,
                        model,
                        prompt_i,
                        answer_i,
                        task_i,
                        info_i,
                        gen_sampling_args,
                        **kwargs,
                    )
                results_completion[i] = comp_i
                results_state[i] = state_i
                # Scoring stage
                if score_semaphore is not None:
                    async with score_semaphore:
                        rs = await self.rubric.score_rollout(
                            prompt=prompt_i,
                            completion=comp_i,
                            answer=answer_i,
                            state=state_i,
                            task=task_i,
                            info=info_i,
                            **kwargs,
                        )
                else:
                    rs = await self.rubric.score_rollout(
                        prompt=prompt_i,
                        completion=comp_i,
                        answer=answer_i,
                        state=state_i,
                        task=task_i,
                        info=info_i,
                        **kwargs,
                    )
                rewards[i] = rs.reward
                for k, v in rs.metrics.items():
                    # Ensure key exists in case of EnvGroup/RubricGroup dynamics
                    if k not in metrics:
                        metrics[k] = [0.0] * n
                    metrics[k][i] = v

            tasks = [run_one(i) for i in range(n)]
            from tqdm.asyncio import tqdm_asyncio

            await tqdm_asyncio.gather(
                *tasks, total=n, desc=f"Running {n} rollouts (interleaved)"
            )

            results.completion = results_completion  # type: ignore[assignment]
            results.state = results_state  # type: ignore[assignment]
            results.reward = rewards
            results.metrics = metrics
            return results
        else:
            # Non-interleaved: generate all then score all
            rollouts = await self.run_rollouts(
                prompts=results.prompt,
                answers=results.answer,
                tasks=results.task,
                infos=results.info,
                client=client,
                model=model,
                sampling_args=gen_sampling_args,
                max_concurrent=gen_limit if gen_limit is not None else max_concurrent,
                **kwargs,
            )
            results.completion = [rollout[0] for rollout in rollouts]
            results.state = [rollout[1] for rollout in rollouts]
            if score_rollouts:
                rollout_scores = await self.rubric.score_rollouts(
                    prompts=results.prompt,
                    completions=results.completion,
                    answers=results.answer,
                    states=results.state,
                    tasks=results.task,
                    infos=results.info,
                    max_concurrent=score_limit
                    if score_limit is not None
                    else max_concurrent,
                    apply_weights=True,
                )
                results.reward = rollout_scores.reward
                results.metrics = rollout_scores.metrics
            return results

    def generate(
        self,
        inputs: GenerateInputs | Dataset,
        client: AsyncOpenAI | OpenAI,
        model: str,
        sampling_args: SamplingArgs | None = None,
        score_rollouts: bool = True,
        max_concurrent: int = -1,
        max_concurrent_generation: int | None = None,
        max_concurrent_scoring: int | None = None,
        interleave_scoring: bool = True,
        **kwargs,
    ) -> GenerateOutputs:
        if isinstance(client, OpenAI):
            client = AsyncOpenAI(api_key=client.api_key, base_url=client.base_url)

        coro = self.a_generate(
            inputs,
            client,
            model,
            sampling_args,
            score_rollouts,
            max_concurrent,
            max_concurrent_generation,
            max_concurrent_scoring,
            interleave_scoring,
            **kwargs,
        )

        # check if we're in existing event loop (e.g. Jupyter)
        try:
            loop = asyncio.get_running_loop()
            import nest_asyncio  # type: ignore

            nest_asyncio.apply()
            return loop.run_until_complete(coro)
        except RuntimeError:
            pass

        # script case: create new loop and executor
        executor = ThreadPoolExecutor(max_workers=self.max_workers)
        loop = asyncio.new_event_loop()
        try:
            loop.set_default_executor(executor)
            asyncio.set_event_loop(loop)
            return loop.run_until_complete(coro)
        finally:
            loop.close()
            asyncio.set_event_loop(None)
            # shutdown the executor to prevent thread leaks
            executor.shutdown(wait=False)

    #########################################################
    # Helper functions for evaluation and dataset generation
    #########################################################

    def evaluate(
        self,
        client: AsyncOpenAI | OpenAI,
        model: str,
        sampling_args: SamplingArgs | None = None,
        num_examples: int = -1,
        rollouts_per_example: int = 1,
        score_rollouts: bool = True,
        max_concurrent: int = -1,
        max_concurrent_generation: int | None = None,
        max_concurrent_scoring: int | None = None,
        interleave_scoring: bool = True,
        **kwargs,
    ) -> GenerateOutputs:
        """
        Evaluate model on the Environment evaluation dataset.
        """
        if self.eval_dataset is None:
            self.logger.info("eval_dataset is not set, falling back to train dataset")
            assert self.dataset is not None
            inputs = self.get_dataset(n=num_examples)
        else:
            inputs = self.get_eval_dataset(n=num_examples)
        assert inputs is not None, "No dataset found"
        if rollouts_per_example > 1:
            inputs = inputs.repeat(rollouts_per_example)
        results = self.generate(
            inputs,
            client,
            model,
            sampling_args,
            score_rollouts,
            max_concurrent,
            max_concurrent_generation,
            max_concurrent_scoring,
            interleave_scoring,
            **kwargs,
        )
        return results

    def make_dataset(
        self,
        results: GenerateOutputs,
        rollouts_per_example: int = 1,
        push_to_hf_hub: bool = False,
        hub_name: str | None = None,
        state_columns: list[str] | None = None,
        **kwargs,
    ) -> Dataset:
        """
        Make a dataset from the evaluation results.

        Args:
            results: The evaluation results to convert to a dataset
            rollouts_per_example: The number of rollouts per example
            push_to_hf_hub: Whether to push the dataset to the Hugging Face Hub
            hub_name: The name of the dataset on the Hugging Face Hub
            state_columns: List of state columns to include in the dataset
            concatenate_safe: Whether to ensure the dataset can be concatenated with others
                          by standardizing column types (useful for combining results from
                          different environments). Defaults to True for consistent schemas.
            **kwargs: Additional arguments passed to Dataset creation
        """
        # TODO: enable saving of multimodal datasets
        state_columns = state_columns or []

        if push_to_hf_hub and hub_name is None:
            raise ValueError("hub_name must be provided if push_to_hf_hub is True")

        cols = ["prompt", "completion", "answer", "task", "reward", "average_reward"]

        if rollouts_per_example > 1:
            average_reward = []
            for i in range(0, len(results.reward), rollouts_per_example):
                chunk = results.reward[i : i + rollouts_per_example]
                avg = sum(chunk) / len(chunk)
                average_reward.extend([avg] * rollouts_per_example)
        else:
            average_reward = results.reward

        results_dict = {
            "prompt": results.prompt,
            "completion": [],
            "answer": results.answer,
            "task": results.task,
            "reward": results.reward,
            "average_reward": average_reward,
        }
        if results.info[0] != {}:
            results_dict["info"] = results.info
            cols.append("info")
        for i in range(len(results.completion)):
            results_dict["completion"].append(
                sanitize_tool_calls(results.completion[i])
            )
        results_dict.update(results.metrics)
        cols.extend(results.metrics.keys())
        if results.state[0] is not None:
            for col in state_columns:
                if col in results.state[0]:
                    results_dict[col] = [state[col] for state in results.state]
                    cols.append(col)
                else:
                    self.logger.warning(
                        f"Column {col} not found in state, skipping from dataset."
                    )
        dataset = Dataset.from_dict({col: results_dict[col] for col in cols})
        if push_to_hf_hub:
            assert hub_name is not None
            dataset.push_to_hub(hub_name)
        return dataset

    #########################################################
    # Optional helper functions for parsing vLLM completions
    #########################################################

    def parse_chat_completion_logprobs(
        self, chat_completion: ChatCompletion
    ) -> list[float]:
        """Parses the completion logprobs from a vLLM chat completion"""
        assert len(chat_completion.choices) == 1, (
            "Response should always have one choice"
        )
        assert chat_completion.choices[0].logprobs is not None, (
            "Logprobs should not be None. Make sure to set logprobs=True in the extra body when making the request to /v1/chat/completions"
        )
        assert chat_completion.choices[0].logprobs.content is not None, (
            "Logprob content should not be None. Make sure to set logprobs=True in the extra body when making the request to /v1/chat/completions"
        )
        logprobs = [
            logprob.logprob for logprob in chat_completion.choices[0].logprobs.content
        ]
        return logprobs

    def parse_completion_logprobs(self, completion: Completion) -> list[float]:
        """Parses the completion logprobs from a vLLM chat completion"""
        assert len(completion.choices) == 1, "Response should always have one choice"
        assert completion.choices[0].logprobs is not None, (
            "Logprobs should not be None. Make sure to set logprobs=True in the extra body when making the request to /v1/completions"
        )
        assert completion.choices[0].logprobs.token_logprobs is not None, (
            "Logprob token_logprobs should not be None. Make sure to set logprobs=True in the extra body when making the request to /v1/completions"
        )
        return completion.choices[0].logprobs.token_logprobs

    def parse_chat_completion_tokens(
        self, chat_completion: ChatCompletion
    ) -> list[int]:
        """Parses the output token ids from a list of chat completions returned by vLLM OAI server."""
        assert len(chat_completion.choices) == 1, (
            "Response should always have one choice"
        )
        assert chat_completion.choices[0].logprobs is not None, (
            "Logprobs should not be None. Make sure to set logprobs=True in the extra body when making the request to /v1/chat/completions"
        )
        assert chat_completion.choices[0].logprobs.content is not None, (
            "Logprob content should not be None. Make sure to set logprobs=True in the extra body when making the request to /v1/chat/completions"
        )
        tokens = [
            # tokens are token_id:<int> because we request `return_tokens_as_token_ids` from vllm in GRPOTrainer
            int(token.token.split(":")[-1])
            for token in chat_completion.choices[0].logprobs.content
        ]
        return tokens

    def parse_completion_tokens(self, completion: Completion) -> list[int]:
        """Parses the output token ids from a list of chat completions returned by vLLM OAI server."""
        assert len(completion.choices) == 1, "Response should always have one choice"
        assert completion.choices[0].logprobs is not None, (
            "Logprobs should not be None. Make sure to set logprobs=True in the extra body when making the request to /v1/completions"
        )
        assert completion.choices[0].logprobs.tokens is not None, (
            "Logprob tokens should not be None. Make sure to set logprobs=True in the extra body when making the request to /v1/completions"
        )
        tokens = [
            # tokens are token_id:<int> because we request `return_tokens_as_token_ids` from vllm in GRPOTrainer
            int(token.split(":")[-1])
            for token in completion.choices[0].logprobs.tokens
        ]
        return tokens

    def process_chat_format_vllm(
        self,
        prompt: list[ChatMessage],
        completion: list[ChatMessage],
        state: State,
        processing_class: Union["PreTrainedTokenizerBase", "ProcessorMixin"],
        mask_env_responses: bool = False,
    ) -> tuple[list[int], list[int], list[int], list[int], list[int], list[int], list[float]]:
        """
        Process chat format conversations using incremental prefixes.
        """
        responses = state["responses"]
        responses_idx = 0
        zipped = []
        for turn in completion:
            if turn["role"] == "assistant":
                zipped.append((turn, responses[responses_idx]))
                responses_idx += 1
            else:
                zipped.append((turn, None))
        assert len(responses) == responses_idx, "Responses not fully consumed"
        assert len(zipped) == len(completion), "Length mismatch"
        
        prompt_ids, prompt_image_grid, prompt_pixel_value = encode_chat_with_processor(
            conversation=prompt,
            processing_class=processing_class,
            add_generation_prompt=True,
        )
            
        messages_consumed = [m for m in prompt]
        prompt_mask: list[int] = [0] * len(prompt_ids)
        completion_ids: list[int] = []
        completion_mask: list[int] = []
        completion_logprobs: list[float] = []
        i = 0
        while i < len(zipped):
            message, response = zipped[i]

            def deserialize_tool_calls(message: dict) -> dict:
                """
                Deserialize tool calls in messages, if any are present. Iterates
                over all messages in a message list and tries to find
                "tool_calls" key. If found, assumes it is a OAI format and has
                key "function" with "arguments" key which is stringified. It
                will then deserialize the argument so that chat tmeplates like
                Qwen3's can be used.
                """

                def deserialize_tool_call(tool_call) -> dict:
                    tool_call = dict(tool_call)
                    function = dict(tool_call["function"])
                    return {
                        **tool_call,
                        "function": {
                            **function,
                            "arguments": json.loads(function["arguments"]),
                        },
                    }

                return {
                    **message,
                    "tool_calls": [
                        deserialize_tool_call(tool_call)
                        for tool_call in message.get("tool_calls", []) or []
                    ],
                }

            message = deserialize_tool_calls(message)

            # assistant case -- use response
            if message["role"] == "assistant":
                assert response is not None, "Response should not be None"
                completion_turn_ids = self.parse_chat_completion_tokens(response)
                completion_turn_mask = [1] * len(completion_turn_ids)
                completion_turn_logprobs = self.parse_chat_completion_logprobs(response)
                completion_ids.extend(completion_turn_ids)
                completion_mask.extend(completion_turn_mask)
                completion_logprobs.extend(completion_turn_logprobs)
                messages_consumed.append(message)
                i += 1
            # user/tool case -- use message
            else:
                assert message["role"] == "user" or message["role"] == "tool"
                # Collect all consecutive non-assistant messages
                consecutive_messages = [message]
                j = i + 1
                while j < len(zipped) and zipped[j][0]["role"] != "assistant":
                    consecutive_messages.append(zipped[j][0])
                    j += 1
                token_prefix, token_prefix_image_grid, token_prefix_pixel_values = encode_chat_with_processor(
                    conversation=messages_consumed, # type: ignore
                    processing_class=processing_class,
                    add_generation_prompt=False,
                )
                token_prefix_with_turn, token_prefix_with_turn_image_grid,token_prefix_with_turn_pixel_values  = encode_chat_with_processor(
                    conversation=messages_consumed + consecutive_messages,  # type: ignore
                    processing_class=processing_class,
                    add_generation_prompt=False,
                )
                assert token_prefix_with_turn[: len(token_prefix)] == token_prefix, (
                    f"Token prefix mismatch. Token prefix: {token_prefix}, token prefix with turn: {token_prefix_with_turn}"
                )
                completion_turn_ids = token_prefix_with_turn[len(token_prefix) :]
                if mask_env_responses:
                    completion_turn_mask = [0] * len(completion_turn_ids)
                else:
                    completion_turn_mask = [1] * len(completion_turn_ids)
                    
                completion_turn_logprobs = [0.0] * len(completion_turn_ids)
                completion_ids.extend(completion_turn_ids)
                completion_mask.extend(completion_turn_mask)
                completion_logprobs.extend(completion_turn_logprobs)
                messages_consumed.extend(consecutive_messages)
                i = j
        return (
            prompt_ids,
            prompt_mask,
            prompt_image_grid, 
            prompt_pixel_value,
            completion_ids,
            completion_mask,
            completion_logprobs,
        )

    def process_completion_format_vllm(
        self,
        prompt: str,
        completion: str,
        state: State,
        processing_class: Union["PreTrainedTokenizerBase", "ProcessorMixin"],
        mask_env_responses: bool = False,
    ) -> tuple[list[int], list[int], list[int], list[int], list[int], list[int], list[float]]:
        """
        Process completion format conversations using incremental prefixes.
        """
        responses: list[Completion] = state["responses"]
        responses_start_idx: list[int] = state["responses_start_idx"]
        assert len(responses) == len(responses_start_idx), (
            "Should have an index for each completion response"
        )

        idx = 0
        zipped: list[tuple[str, Completion | None]] = []
        for response, response_start_idx in zip(responses, responses_start_idx):
            if response_start_idx > idx:
                # non-model-generated section
                zipped.append((completion[idx:response_start_idx], None))
            response_text = response.choices[0].text or ""
            zipped.append((response_text, response))
            idx = response_start_idx + len(response_text)
        assert idx == len(completion), "Completion not fully consumed"

        prompt_ids, prompt_image_grid, prompt_pixel_value = encode_text_with_processor(
            text=prompt,
            processing_class=processing_class,
        )
        rollout_consumed = prompt
        prompt_mask: list[int] = [0] * len(prompt_ids)
        completion_ids: list[int] = []
        completion_mask: list[int] = []
        completion_logprobs: list[float] = []

        i = 0
        while i < len(zipped):
            text, response = zipped[i]
            # model-generated case -- use response
            if response is not None:
                completion_turn_ids = self.parse_completion_tokens(response)
                completion_turn_mask = [1] * len(completion_turn_ids)
                completion_turn_logprobs = self.parse_completion_logprobs(response)
                completion_ids.extend(completion_turn_ids)
                completion_mask.extend(completion_turn_mask)
                completion_logprobs.extend(completion_turn_logprobs)
                rollout_consumed += text
                i += 1
            # non-model-generated (user/tool case) -- use text
            else:
                token_prefix: list[int] = processing_class.encode(rollout_consumed)
                token_prefix_with_turn: list[int] = processing_class.encode(
                    rollout_consumed + text
                )
                assert token_prefix_with_turn[: len(token_prefix)] == token_prefix, (
                    f"Token prefix mismatch. Token prefix: {token_prefix}, token prefix with turn: {token_prefix_with_turn}"
                )
                completion_turn_ids = token_prefix_with_turn[len(token_prefix) :]
                if mask_env_responses:
                    completion_turn_mask = [0] * len(completion_turn_ids)
                else:
                    completion_turn_mask = [1] * len(completion_turn_ids)
                completion_turn_logprobs = [0.0] * len(completion_turn_ids)
                completion_ids.extend(completion_turn_ids)
                completion_mask.extend(completion_turn_mask)
                completion_logprobs.extend(completion_turn_logprobs)
                rollout_consumed += text
                i += 1
        return (
            prompt_ids,
            prompt_mask,
            prompt_image_grid,
            prompt_pixel_value,
            completion_ids,
            completion_mask,
            completion_logprobs,
        )

    def process_env_results_vllm(
        self,
        prompts: list[Messages],
        completions: list[Messages],
        states: list[State],
        rewards: list[float],
        processing_class: Union["PreTrainedTokenizerBase", "ProcessorMixin"],
        max_seq_len: int = -1,
        mask_env_responses: bool = False,
        mask_truncated_completions: bool = False,
        zero_truncated_completions: bool = False,
    ) -> ProcessedOutputs:
        """
        Process results with vLLM tokens/logprobs.
        """
        is_chat_format = self.message_type == "chat"

        all_prompt_ids = []
        all_prompt_masks = []
        all_prompt_image_grid = []
        all_prompt_pixel_value = []
        all_completion_ids = []
        all_completion_masks = []
        all_completion_logprobs = []
        all_rewards = []
        for i, (prompt, completion, state, reward) in enumerate(
            zip(prompts, completions, states, rewards)
        ):
            # Format-specific processing
            if is_chat_format:
                assert isinstance(prompt, list) and isinstance(completion, list)
                (
                    prompt_ids,
                    prompt_mask,
                    prompt_image_grid,
                    prompt_pixel_value,
                    completion_ids,
                    completion_mask,
                    completion_logprobs,
                ) = self.process_chat_format_vllm(
                    prompt, completion, state, processing_class, mask_env_responses
                )
            else:
                assert isinstance(prompt, str) and isinstance(completion, str)
                (
                    prompt_ids,
                    prompt_mask,
                    prompt_image_grid,
                    prompt_pixel_value,
                    completion_ids,
                    completion_mask,
                    completion_logprobs,
                ) = self.process_completion_format_vllm(
                    prompt, completion, state, processing_class, mask_env_responses
                )
            is_truncated = False
            if max_seq_len > 0 and len(prompt_ids) + len(completion_ids) > max_seq_len:
                if len(prompt_ids) > max_seq_len:
                    prompt_ids = prompt_ids[:max_seq_len]
                    prompt_mask = prompt_mask[:max_seq_len]
                completion_ids = completion_ids[: max_seq_len - len(prompt_ids)]
                completion_mask = completion_mask[: max_seq_len - len(prompt_ids)]
                completion_logprobs = completion_logprobs[
                    : max_seq_len - len(prompt_ids)
                ]
                is_truncated = True
            if is_truncated and mask_truncated_completions:
                completion_mask = [0] * len(completion_ids)
            assert len(prompt_ids) == len(prompt_mask), (
                f"Prompt ids: {len(prompt_ids)}, prompt mask: {len(prompt_mask)}"
            )
            assert len(completion_ids) == len(completion_mask), (
                f"Completion ids: {len(completion_ids)}, completion mask: {len(completion_mask)}"
            )
            assert (
                len(completion_mask) == len(completion_ids) == len(completion_logprobs)
            ), (
                f"completion mask: {len(completion_mask)}, completion ids: {len(completion_ids)}, completion logprobs: {len(completion_logprobs)}"
            )
            all_prompt_ids.append(prompt_ids)
            all_prompt_masks.append(prompt_mask)
            all_prompt_image_grid.append(prompt_image_grid)
            all_prompt_pixel_value.append(prompt_pixel_value)
            all_completion_ids.append(completion_ids)
            all_completion_masks.append(completion_mask)
            all_completion_logprobs.append(completion_logprobs)
            
            if zero_truncated_completions and is_truncated:
                all_rewards.append(0)
            else:
                all_rewards.append(reward)
                
        return ProcessedOutputs(
            prompt_ids=all_prompt_ids,
            prompt_mask=all_prompt_masks,
            image_grid_thw = all_prompt_image_grid,
            pixel_values= all_prompt_pixel_value,
            completion_ids=all_completion_ids,
            completion_mask=all_completion_masks,
            completion_logprobs=all_completion_logprobs,
            rewards=all_rewards,
        )

    # alias for process_env_results_vllm
    process_env_results = process_env_results_vllm<|MERGE_RESOLUTION|>--- conflicted
+++ resolved
@@ -6,12 +6,8 @@
 from copy import deepcopy
 from typing import TYPE_CHECKING, Literal, Union
 from datasets import Dataset
-<<<<<<< HEAD
-from openai import AsyncOpenAI, OpenAI
-=======
 from openai import AsyncOpenAI, BadRequestError, OpenAI
 
->>>>>>> 348c724f
 from verifiers.parsers.parser import Parser
 from verifiers.rubrics.rubric import Rubric
 from verifiers.types import (
@@ -30,16 +26,12 @@
     SamplingArgs,
     State,
 )
-<<<<<<< HEAD
-from verifiers.utils.message_utils import cleanup_messages, sanitize_tool_calls
 from verifiers.utils.processor_utils import encode_text_with_processor, encode_chat_with_processor
-=======
 from verifiers.utils.message_utils import (
     cleanup_messages,
     get_overlong_prompt_dummy_response,
     sanitize_tool_calls,
 )
->>>>>>> 348c724f
 
 if TYPE_CHECKING:
     from transformers.tokenization_utils_base import (  # type: ignore
