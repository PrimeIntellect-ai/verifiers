--- conflicted
+++ resolved
@@ -3,14 +3,10 @@
 from asyncio import Semaphore
 from abc import ABC, abstractmethod
 from copy import deepcopy
-<<<<<<< HEAD
 from typing import Any, Dict, List, Literal, Tuple, Optional, Union, Callable
 import base64
 import io
-=======
-from typing import Any, Dict, List, Literal, Tuple, Optional, Union
 import concurrent.futures
->>>>>>> a3b7ffcb
 
 from transformers.tokenization_utils_base import PreTrainedTokenizerBase 
 
@@ -89,10 +85,8 @@
         self.system_prompt = system_prompt
         self.few_shot = few_shot
         self.max_concurrent = max_concurrent
-<<<<<<< HEAD
         self.data_collator = data_collator
-=======
-        
+
         # Ensure asyncio.to_thread doesn't hit default 32 thread limit
         try:
             loop = asyncio.get_running_loop()
@@ -102,7 +96,6 @@
             executor = concurrent.futures.ThreadPoolExecutor(max_workers=max_concurrent)
             loop.set_default_executor(executor)
         
->>>>>>> a3b7ffcb
         if self.message_type == 'chat':
             if dataset is not None:
                 self.dataset = self.format_dataset(dataset, self.system_prompt, self.few_shot)
@@ -404,24 +397,20 @@
             results = {col: deepcopy(inputs[col]) for col in inputs.column_names}
         else:
             results = deepcopy(inputs)
-<<<<<<< HEAD
+        if 'task' not in results:
+            results['task'] = ['default'] * len(results['prompt'])
+        if 'info' not in results:
+            results['info'] = [{}] * len(results['prompt'])
+
         if results.get('images') is not None:
             prompts = format_oai_chat_msg(results['prompt'], results['images'])
         else:
             prompts = results['prompt']
         rollouts = self.run_rollouts(
             prompts=prompts,
-=======
-        if 'task' not in results:
-            results['task'] = ['default'] * len(results['prompt'])
-        if 'info' not in results:
-            results['info'] = [{}] * len(results['prompt'])
-        rollouts = self.run_rollouts(
-            prompts=results['prompt'],
             answers=results['answer'],
             tasks=results['task'],
             infos=results['info'],
->>>>>>> a3b7ffcb
             client=client,
             model=model,
             sampling_args=gen_sampling_args,
@@ -491,7 +480,7 @@
                 )
                 assert isinstance(prefix_text, str), f"Expected string from apply_chat_template, got {type(prefix_text)}"
                 current_ids = processing_class(text=prefix_text, images=images, return_tensors="pt").input_ids[0].tolist()
-                assert current_ids[:len(prev_ids)] == prev_ids, "Tokenization difference in chat format."
+                assert current_ids[:len(prev_ids)-1] == prev_ids[:-1], f"Tokenization difference in chat format. Current ids: {current_ids[:len(prev_ids)-1]}, previous ids: {prev_ids[:-1]}"
                 new_tokens = current_ids[len(prev_ids):]
                 completion_ids.extend(new_tokens)
 
@@ -512,26 +501,13 @@
             prompt_ids = processing_class.encode(prompt_text)
             prompt_mask = [1] * len(prompt_ids)
             
-<<<<<<< HEAD
             # track completion tokens and masks by processing incrementally
             completion_ids = []
             completion_mask = []
-=======
-            # tokenize the full prefix
-            prefix_text = processing_class.apply_chat_template(
-                conversation_prefix, 
-                tokenize=False, 
-                add_generation_prompt=False,
-            )
-            assert isinstance(prefix_text, str), f"Expected string from apply_chat_template, got {type(prefix_text)}"
-            current_ids = processing_class.encode(prefix_text)
-            assert current_ids[:len(prev_ids)-1] == prev_ids[:-1], f"Tokenization difference in chat format. Current ids: {current_ids[:len(prev_ids)-1]}, previous ids: {prev_ids[:-1]}"
->>>>>>> a3b7ffcb
             
             # previous tokenization (starts with just prompt)
             prev_ids = prompt_ids
             
-<<<<<<< HEAD
             # process each completion message incrementally
             for i, msg in enumerate(completion):
                 # create conversation prefix: prompt + completion[:i+1]
@@ -545,18 +521,12 @@
                 )
                 assert isinstance(prefix_text, str), f"Expected string from apply_chat_template, got {type(prefix_text)}"
                 current_ids = processing_class.encode(prefix_text)
-                assert current_ids[:len(prev_ids)] == prev_ids, f"Tokenization difference in chat format. Current ids: {current_ids}, previous ids: {prev_ids}"
+                assert current_ids[:len(prev_ids)-1] == prev_ids[:-1], f"Tokenization difference in chat format. Current ids: {current_ids[:len(prev_ids)-1]}, previous ids: {prev_ids[:-1]}"
                 
                 # add new tokens to completion tokens
                 new_tokens = current_ids[len(prev_ids):] 
                 assert len(new_tokens) > 0, f"No new tokens in chat format. Current ids: {current_ids}, previous ids: {prev_ids}"
                 completion_ids.extend(new_tokens)
-=======
-            completion_mask.extend(msg_mask)
-            # update previous tokenization for next iteration
-            prev_ids = current_ids
-            assert len(completion_ids) == len(completion_mask), f"Length mismatch in chat format. Completion ids: {completion_ids}, completion mask: {completion_mask}"
->>>>>>> a3b7ffcb
 
                 # create mask
                 if msg["role"] == "assistant":
@@ -569,7 +539,7 @@
                     msg_mask = [1] * len(new_tokens)
                 
                 completion_mask.extend(msg_mask)
-                # Update previous tokenization for next iteration
+                # update previous tokenization for next iteration
                 prev_ids = current_ids
                 assert len(completion_ids) == len(completion_mask), f"Length mismatch in chat format. Completion ids: {completion_ids}, completion mask: {completion_mask}"
 
