--- conflicted
+++ resolved
@@ -151,7 +151,6 @@
             f"Initialized EnvGroup with {len(envs)} environments: {self.env_names}"
         )
 
-<<<<<<< HEAD
     def format_dataset(
         self,
         dataset: Dataset,
@@ -172,7 +171,7 @@
         assert "example_id" in dataset.column_names
         assert "prompt" in dataset.column_names
         return dataset
-=======
+
     async def init_state(
         self,
         prompt: Messages,
@@ -189,7 +188,6 @@
         return await super().init_state(
             prompt, completion, answer, task, info, example_id
         )
->>>>>>> 99763e34
 
     async def rollout(
         self,
