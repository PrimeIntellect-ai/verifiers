import asyncio
import inspect
import logging
import time
from typing import AsyncContextManager

from verifiers.parsers.parser import Parser
from verifiers.types import (
    Info,
    Messages,
    RewardFunc,
    RolloutScore,
    RolloutScores,
    State,
)
from verifiers.utils.async_utils import maybe_await, maybe_semaphore


class Rubric:
    """
    Rubric class for reward functions.

    Each reward function takes:
    - prompt: list[dict[str, str]] | str
    - completion: list[dict[str, str]] | str
    - answer: Any (metadata for scoring)
    - task (optional): str (type of task)
    - **kwargs: additional kwargs

    Returns:
    - float | list[float] | dict[str, float]
    """

    def __init__(
        self,
        funcs: list[RewardFunc] | None = None,
        weights: list[float] | None = None,
        parser: Parser | None = None,
        parallelize_scoring: bool = True,
        **kwargs,
    ):
        self.logger = logging.getLogger(f"verifiers.rubrics.{self.__class__.__name__}")

        self.reward_funcs = funcs or []
        self.reward_weights = weights or []
        self.parser = parser or Parser()

        for key, value in kwargs.items():
            setattr(self, key, value)
        if not self.reward_weights:
            self.reward_weights = [1.0] * len(self.reward_funcs)
        self.parallelize_scoring = parallelize_scoring
        # class objects for reward functions
        self.class_objects = {}
        if self.parser:
            self.class_objects["parser"] = self.parser

    def get_reward_func_names(self) -> list[str]:
        return [func.__name__ for func in self.reward_funcs]

    def get_reward_funcs(self) -> list[RewardFunc]:
        return self.reward_funcs  # type: ignore

    def get_reward_weights(self) -> list[float]:
        return self.reward_weights  # type: ignore

    def add_reward_func(self, func: RewardFunc, weight: float = 1.0):
        self.reward_funcs.append(func)
        self.reward_weights.append(weight)

    async def call_reward_func(
        self,
        func: RewardFunc,
        prompt: Messages,
        completion: Messages,
        answer: str,
        state: State,
        task: str = "default",
        info: Info | None = None,
        id: int | None = None,
        **kwargs,
    ) -> float:
        """
        Invoke `func` with only the required arguments.

        Example:
        ```
        def func(completion, answer, **kwargs):
            ...
        ``
        """
        info = info or {}
        sig = inspect.signature(func)

        common = dict(
            prompt=prompt,
            completion=completion,
            answer=answer,
            state=state,
            task=task,
            info=info,
            id=id,
        )
        common.update(self.class_objects)
        merged = {**common, **kwargs}
        if any(p.kind == p.VAR_KEYWORD for p in sig.parameters.values()):
            try:
                ans = float(await maybe_await(func, **merged))
            except Exception as e:
                self.logger.error(f"Error calling reward function {func.__name__}: {e}")
                ans = 0.0
        else:
            allowed = {k: v for k, v in merged.items() if k in sig.parameters}
            try:
                ans = float(await maybe_await(func, **allowed))
            except Exception as e:
                self.logger.error(f"Error calling reward function {func.__name__}: {e}")
                ans = 0.0
        return ans

    async def score_rollout(
        self,
        prompt: Messages,
        completion: Messages,
        answer: str,
        state: State,
        task: str = "default",
        info: Info | None = None,
        id: int | None = None,
        **kwargs,
    ) -> RolloutScore:
        """
        Evaluate all reward functions asynchronously for a single rollout.
        """
        # start timer
        start_time = time.time()
        if self.parallelize_scoring:
            score_tasks = [
                self.call_reward_func(
                    func=func,
                    prompt=prompt,
                    completion=completion,
                    answer=answer,
                    state=state,
                    task=task,
                    info=info,
                    id=id,
                    **kwargs,
                )
                for func in self.get_reward_funcs()
            ]
            reward_scores = await asyncio.gather(*score_tasks)
        else:
            reward_scores = []
            for func in self.get_reward_funcs():
                score = await self.call_reward_func(
                    func=func,
                    prompt=prompt,
                    completion=completion,
                    answer=answer,
                    state=state,
                    task=task,
                    info=info,
                    id=id,
                    **kwargs,
                )
                reward_scores.append(score)
        rewards = RolloutScore(
            metrics={
                func.__name__: reward
                for func, reward in zip(self.get_reward_funcs(), reward_scores)
            },
            reward=sum(
                [
                    reward * weight
                    for reward, weight in zip(reward_scores, self.get_reward_weights())
                ]
            ),
        )
        end_time = time.time()
        state["timing"]["scoring_ms"] = (end_time - start_time) * 1000
        state["timing"]["total_ms"] += state["timing"]["scoring_ms"]
        return rewards

    async def run_score_rollout(
        self,
        sem: AsyncContextManager[None],
        *args,
        **kwargs,
    ) -> RolloutScore:
        """
        Score a rollout with a semaphore.
        """
        async with sem:
            return await self.score_rollout(*args, **kwargs)

    async def score_group(self, states: list[State], **kwargs):
        """
        Override for group-level comparisons. Store results with in-place per-rollout state.
        """
        return

    async def score_rollouts(
        self,
        prompts: list[Messages],
        completions: list[Messages],
        answers: list[str],
        states: list[State],
        tasks: list[str],
        infos: list[Info],
        ids: list[int] | None = None,
        max_concurrent: int = -1,
        use_tqdm: bool = True,
        **kwargs,
    ) -> RolloutScores:
        """
        Compute reward scores for a group of rollouts.

        Default behavior:
        - evaluate each rollout asynchronously
        - return list of dictionaries of reward function names and their scores

        Potential overrides:
        - inter-group comparisons (voting, ranking, Elo, etc.)
        - scores computed using global state stored in Rubric class
        """

        # set ids if not present (backward-compatibility)
        ids = ids or [0 for i in range(len(prompts))]
        await self.score_group(
            states,
            prompts=prompts,
            completions=completions,
            answers=answers,
            tasks=tasks,
            infos=infos,
            ids=ids,
            **kwargs,
        )

        maybe_sem = await maybe_semaphore(max_concurrent)
        score_tasks = [
            self.run_score_rollout(maybe_sem, *pcastii, **kwargs)
            for pcastii in zip(prompts, completions, answers, states, tasks, infos, ids)
        ]

<<<<<<< HEAD
        rewards = await tqdm_asyncio.gather(
            *score_tasks,
            total=len(prompts),
            desc=f"Evaluating {len(prompts)} rollouts",
        )
=======
        if use_tqdm:
            from tqdm.asyncio import tqdm_asyncio

            rewards = await tqdm_asyncio.gather(
                *rollout_tasks,
                total=len(prompts),
                desc=f"Evaluating {len(prompts)} rollouts",
            )
        else:
            rewards = await asyncio.gather(*rollout_tasks)
>>>>>>> 4c098f0d

        if not rewards:
            reward_func_names = self.get_reward_func_names()
            return RolloutScores(
                reward=[],
                metrics={name: [] for name in reward_func_names},
            )

        return RolloutScores(
            reward=[reward.reward for reward in rewards],
            metrics={
                k: [item.metrics[k] for item in rewards] for k in rewards[0].metrics
            },
        )<|MERGE_RESOLUTION|>--- conflicted
+++ resolved
@@ -244,24 +244,16 @@
             for pcastii in zip(prompts, completions, answers, states, tasks, infos, ids)
         ]
 
-<<<<<<< HEAD
-        rewards = await tqdm_asyncio.gather(
-            *score_tasks,
-            total=len(prompts),
-            desc=f"Evaluating {len(prompts)} rollouts",
-        )
-=======
         if use_tqdm:
             from tqdm.asyncio import tqdm_asyncio
 
             rewards = await tqdm_asyncio.gather(
-                *rollout_tasks,
+                *score_tasks,
                 total=len(prompts),
                 desc=f"Evaluating {len(prompts)} rollouts",
             )
         else:
-            rewards = await asyncio.gather(*rollout_tasks)
->>>>>>> 4c098f0d
+            rewards = await asyncio.gather(*score_tasks)
 
         if not rewards:
             reward_func_names = self.get_reward_func_names()
