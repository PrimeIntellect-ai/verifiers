--- conflicted
+++ resolved
@@ -60,11 +60,7 @@
 
     # private helpers
     def _get_reward_func_names(self) -> list[str]:
-<<<<<<< HEAD
-        return [func.__name__ for func in self.funcs]
-=======
         return [func.__name__ for func in self.funcs]  # type: ignore[possibly-missing-attribute]
->>>>>>> fa7f5fad
 
     def _get_reward_funcs(self) -> list[RewardFunc]:
         return [func for func in self.funcs]
@@ -90,17 +86,10 @@
 
     # individual-level reward helpers
     def _get_individual_reward_func_names(self) -> list[str]:
-<<<<<<< HEAD
-        return [func.__name__ for func in self.funcs if not self._is_group_func(func)]
-
-    def _get_individual_reward_funcs(self) -> list[RewardFunc]:
-        return [func for func in self.funcs if not self._is_group_func(func)]  # type: ignore
-=======
         return [func.__name__ for func in self.funcs if not self._is_group_func(func)]  # type: ignore[possibly-missing-attribute]
 
     def _get_individual_reward_funcs(self) -> list[RewardFunc]:
         return [func for func in self.funcs if not self._is_group_func(func)]  # type: ignore[possibly-missing-attribute]
->>>>>>> fa7f5fad
 
     def _get_individual_reward_weights(self) -> list[float]:
         return [
@@ -142,11 +131,7 @@
                     ans = float(await maybe_await(func, **merged))
                 except Exception as e:
                     self.logger.error(
-<<<<<<< HEAD
-                        f"Error calling reward function {func.__name__}: {e}"
-=======
                         f"Error calling reward function {func.__name__}: {e}"  # type: ignore[unresolved-attribute]
->>>>>>> fa7f5fad
                     )
                     ans = 0.0
             else:
@@ -155,11 +140,7 @@
                     ans = float(await maybe_await(func, **allowed))
                 except Exception as e:
                     self.logger.error(
-<<<<<<< HEAD
-                        f"Error calling reward function {func.__name__}: {e}"
-=======
                         f"Error calling reward function {func.__name__}: {e}"  # type: ignore[unresolved-attribute]
->>>>>>> fa7f5fad
                     )
                     ans = 0.0
             return ans
@@ -169,17 +150,10 @@
 
     # group-level reward helpers
     def _get_group_reward_func_names(self) -> list[str]:
-<<<<<<< HEAD
-        return [func.__name__ for func in self.funcs if self._is_group_func(func)]
-
-    def _get_group_reward_funcs(self) -> list[GroupRewardFunc]:
-        return [func for func in self.funcs if self._is_group_func(func)]  # type: ignore
-=======
         return [func.__name__ for func in self.funcs if self._is_group_func(func)]  # type: ignore[possibly-missing-attribute]
 
     def _get_group_reward_funcs(self) -> list[GroupRewardFunc]:
         return [func for func in self.funcs if self._is_group_func(func)]  # type: ignore[possibly-missing-attribute]
->>>>>>> fa7f5fad
 
     def _get_group_reward_weights(self) -> list[float]:
         return [
@@ -214,11 +188,7 @@
                     ans = await maybe_await(func, **merged)
                 except Exception as e:
                     self.logger.error(
-<<<<<<< HEAD
-                        f"Error calling group reward function {func.__name__}: {e}"
-=======
                         f"Error calling group reward function {func.__name__}: {e}"  # type: ignore[unresolved-attribute]
->>>>>>> fa7f5fad
                     )
                     ans = [0.0] * len(states)
             else:
@@ -227,11 +197,7 @@
                     ans = await maybe_await(func, **allowed)
                 except Exception as e:
                     self.logger.error(
-<<<<<<< HEAD
-                        f"Error calling group reward function {func.__name__}: {e}"
-=======
                         f"Error calling group reward function {func.__name__}: {e}"  # type: ignore[unresolved-attribute]
->>>>>>> fa7f5fad
                     )
                     ans = [0.0] * len(states)
             return ans
