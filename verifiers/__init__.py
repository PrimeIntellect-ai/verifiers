<<<<<<< HEAD
__version__ = "0.1.8.dev0"
=======
__version__ = "0.1.8"
>>>>>>> fa7f5fad

import importlib
import logging
import sys
from typing import TYPE_CHECKING, Optional

# early imports to avoid circular dependencies
from .types import *  # noqa # isort: skip
from .utils.decorators import (  # noqa # isort: skip
    cleanup,
    stop,
    teardown,
)
from .parsers.parser import Parser  # noqa # isort: skip
from .rubrics.rubric import Rubric  # noqa # isort: skip
from .envs.environment import Environment  # noqa # isort: skip
from .envs.multiturn_env import MultiTurnEnv  # noqa # isort: skip
from .envs.tool_env import ToolEnv  # noqa # isort: skip

# main imports
from .envs.env_group import EnvGroup
from .envs.singleturn_env import SingleTurnEnv
from .envs.stateful_tool_env import StatefulToolEnv
from .parsers.maybe_think_parser import MaybeThinkParser
from .parsers.think_parser import ThinkParser
from .parsers.xml_parser import XMLParser
from .rubrics.judge_rubric import JudgeRubric
from .rubrics.rubric_group import RubricGroup
from .rubrics.tool_rubric import ToolRubric
from .utils.data_utils import (
    extract_boxed_answer,
    extract_hash_answer,
    load_example_dataset,
)
from .utils.env_utils import load_environment
from .utils.logging_utils import print_prompt_completions_sample


# Setup default logging configuration
def setup_logging(
    level: str = "INFO",
    log_format: Optional[str] = None,
    date_format: Optional[str] = None,
) -> None:
    """
    Setup basic logging configuration for the verifiers package.

    Args:
        level: The logging level to use. Defaults to "INFO".
        log_format: Custom log format string. If None, uses default format.
        date_format: Custom date format string. If None, uses default format.
    """
    if log_format is None:
        log_format = "%(asctime)s - %(name)s - %(levelname)s - %(message)s"
    if date_format is None:
        date_format = "%Y-%m-%d %H:%M:%S"

    # Create a StreamHandler that writes to stderr
    handler = logging.StreamHandler(sys.stderr)
    handler.setFormatter(logging.Formatter(fmt=log_format, datefmt=date_format))

    # Get the root logger for the verifiers package
    logger = logging.getLogger("verifiers")
    # Remove any existing handlers to avoid duplicates
    logger.handlers.clear()
    # Add a new handler with desired log level
    logger.setLevel(level.upper())
    logger.addHandler(handler)

    # Prevent the logger from propagating messages to the root logger
    logger.propagate = False


setup_logging()

__all__ = [
    "Parser",
    "ThinkParser",
    "MaybeThinkParser",
    "XMLParser",
    "Rubric",
    "JudgeRubric",
    "RubricGroup",
    "ToolRubric",
    "MathRubric",
    "TextArenaEnv",
    "ReasoningGymEnv",
    "Environment",
    "MultiTurnEnv",
    "SingleTurnEnv",
    "PythonEnv",
    "SandboxEnv",
    "StatefulToolEnv",
    "ToolEnv",
    "EnvGroup",
    "extract_boxed_answer",
    "extract_hash_answer",
    "load_example_dataset",
    "setup_logging",
    "load_environment",
    "print_prompt_completions_sample",
    "get_model",
    "get_model_and_tokenizer",
    "RLTrainer",
    "RLConfig",
    "GRPOTrainer",
    "GRPOConfig",
    "grpo_defaults",
    "lora_defaults",
    "cleanup",
    "stop",
    "teardown",
]

_LAZY_IMPORTS = {
    "get_model": "verifiers.rl.trainer.utils:get_model",
    "get_model_and_tokenizer": "verifiers.rl.trainer.utils:get_model_and_tokenizer",
    "RLConfig": "verifiers.rl.trainer:RLConfig",
    "RLTrainer": "verifiers.rl.trainer:RLTrainer",
    "GRPOTrainer": "verifiers.rl.trainer:GRPOTrainer",
    "GRPOConfig": "verifiers.rl.trainer:GRPOConfig",
    "grpo_defaults": "verifiers.rl.trainer:grpo_defaults",
    "lora_defaults": "verifiers.rl.trainer:lora_defaults",
    "MathRubric": "verifiers.rubrics.math_rubric:MathRubric",
    "SandboxEnv": "verifiers.envs.sandbox_env:SandboxEnv",
    "PythonEnv": "verifiers.envs.python_env:PythonEnv",
    "ReasoningGymEnv": "verifiers.envs.reasoninggym_env:ReasoningGymEnv",
    "TextArenaEnv": "verifiers.envs.textarena_env:TextArenaEnv",
}


def __getattr__(name: str):
    try:
        module, attr = _LAZY_IMPORTS[name].split(":")
        return getattr(importlib.import_module(module), attr)
    except KeyError:
        raise AttributeError(f"module 'verifiers' has no attribute '{name}'")
    except ModuleNotFoundError as e:
        # warn that accessed var needs [all] to be installed
        raise AttributeError(
            f"To use verifiers.{name}, install as `verifiers[all]`. "
        ) from e


if TYPE_CHECKING:
    from .envs.python_env import PythonEnv  # noqa: F401
    from .envs.reasoninggym_env import ReasoningGymEnv  # noqa: F401
    from .envs.sandbox_env import SandboxEnv  # noqa: F401
    from .envs.textarena_env import TextArenaEnv  # noqa: F401
    from .rl.trainer import (  # noqa: F401
        GRPOConfig,
        GRPOTrainer,
        RLConfig,
        RLTrainer,
        grpo_defaults,
        lora_defaults,
    )
    from .rl.trainer.utils import (  # noqa: F401
        get_model,
        get_model_and_tokenizer,
    )
    from .rubrics.math_rubric import MathRubric  # noqa: F401<|MERGE_RESOLUTION|>--- conflicted
+++ resolved
@@ -1,8 +1,4 @@
-<<<<<<< HEAD
-__version__ = "0.1.8.dev0"
-=======
 __version__ = "0.1.8"
->>>>>>> fa7f5fad
 
 import importlib
 import logging
