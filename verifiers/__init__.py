--- conflicted
+++ resolved
@@ -98,8 +98,6 @@
     "lora_defaults",
     "VerifiersGRPOTrainer",
     "VerifiersGRPOConfig",
-    "EnvironmentRewardAdapter",
-    "MultiTurnMixin",
 ]
 
 _LAZY_IMPORTS = {
@@ -110,20 +108,9 @@
     "GRPOTrainer": "verifiers.trainers:GRPOTrainer",
     "grpo_defaults": "verifiers.trainers:grpo_defaults",
     "lora_defaults": "verifiers.trainers:lora_defaults",
-<<<<<<< HEAD
     "VerifiersGRPOTrainer": "verifiers.trainers:VerifiersGRPOTrainer",
     "VerifiersGRPOConfig": "verifiers.trainers:VerifiersGRPOConfig",
-    "EnvironmentRewardAdapter": "verifiers.trainers:EnvironmentRewardAdapter",
-    "MultiTurnMixin": "verifiers.trainers:MultiTurnMixin",
-=======
     "MathRubric": "verifiers.rubrics.math_rubric:MathRubric",
-<<<<<<< HEAD
->>>>>>> origin/main
-=======
-    "SandboxEnv": "verifiers.envs.sandbox_env:SandboxEnv",
-    "PythonEnv": "verifiers.envs.python_env:PythonEnv",
-    "TextArenaEnv": "verifiers.envs.textarena_env:TextArenaEnv",
->>>>>>> 9bfc23da
 }
 
 
@@ -152,8 +139,6 @@
         lora_defaults,
         VerifiersGRPOTrainer,
         VerifiersGRPOConfig,
-        EnvironmentRewardAdapter,
-        MultiTurnMixin,
     )
     from .utils.model_utils import (  # noqa: F401
         get_model,
