--- conflicted
+++ resolved
@@ -24,33 +24,7 @@
     load_example_dataset,
 )
 from .utils.env_utils import load_environment
-<<<<<<< HEAD
-
-# Conditional import based on trl availability
-try:
-    import trl  # type: ignore # noqa: F401
-
-    from .trainers import (  # noqa: F401
-        GRPOConfig,
-        GRPOTrainer,
-        VerifiersGRPOTrainer,
-        VerifiersGRPOConfig,
-        EnvironmentRewardAdapter,
-        grpo_defaults,
-        lora_defaults,
-    )
-    from .utils.model_utils import (  # noqa: F401
-        get_model,
-        get_model_and_tokenizer,
-        get_tokenizer,
-    )
-
-    _HAS_TRL = True
-except ImportError:
-    _HAS_TRL = False
-=======
 from .utils.logging_utils import print_prompt_completions_sample
->>>>>>> b0e2df3f
 
 
 # Setup default logging configuration
@@ -115,23 +89,6 @@
     "lora_defaults",
 ]
 
-<<<<<<< HEAD
-# Add trainer exports only if trl is available
-if _HAS_TRL:
-    __all__.extend(
-        [
-            "get_model",
-            "get_tokenizer",
-            "get_model_and_tokenizer",
-            "GRPOTrainer",
-            "GRPOConfig",
-            "VerifiersGRPOTrainer",
-            "VerifiersGRPOConfig", 
-            "EnvironmentRewardAdapter",
-            "grpo_defaults",
-            "lora_defaults",
-        ]
-=======
 _LAZY_IMPORTS = {
     "get_model": "verifiers.utils.model_utils:get_model",
     "get_model_and_tokenizer": "verifiers.utils.model_utils:get_model_and_tokenizer",
@@ -162,7 +119,6 @@
         GRPOTrainer,
         grpo_defaults,
         lora_defaults,
->>>>>>> b0e2df3f
     )
     from .utils.model_utils import (  # noqa: F401
         get_model,
